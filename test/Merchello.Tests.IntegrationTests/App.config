--- conflicted
+++ resolved
@@ -16,24 +16,14 @@
 
     <!--add name="umbracoDbDsn" connectionString="server=moria.mindfly.biz;database=merchkit;user id=merchello;password=merchello" providerName="System.Data.SqlClient" /-->
     
-<<<<<<< HEAD
-      <!--add name="umbracoDbDSN" connectionString="server=jarjar;database=merchello;user id=merchello;password=merchello"
-            providerName="System.Data.SqlClient" /-->
-=======
       <add name="umbracoDbDSN" connectionString="server=jarjar;database=merchello;user id=merchello;password=merchello"
             providerName="System.Data.SqlClient" />
->>>>>>> 35fd6f0d
 
       <!--add name="umbracoDbDSN" connectionString="server=jarjar;database=merchelloExample;user id=merchello;password=merchello"
           providerName="System.Data.SqlClient" /-->
 
-<<<<<<< HEAD
-    <add name="umbracoDbDSN" connectionString="server=mordor;database=merchello;user id=merchello;password=merchello"
-          providerName="System.Data.SqlClient" />
-=======
       <!--add name="umbracoDbDSN" connectionString="server=mordor;database=merchello;user id=merchello;password=merchello"
           providerName="System.Data.SqlClient" /-->
->>>>>>> 35fd6f0d
 
   </connectionStrings>
 
@@ -92,10 +82,7 @@
       <taskChain alias="OrderPreparationOrderCreate">
         <tasks>
           <task type="Merchello.Core.Chains.OrderCreation.ConvertInvoiceItemsToOrderItemsTask, Merchello.Core" />
-<<<<<<< HEAD
-=======
             <!--task type="Merchello.Core.Chains.OrderCreation.UpdateInventoryAndBackOrderTask, Merchello.Core" /-->
->>>>>>> 35fd6f0d
         </tasks>
       </taskChain>
       <taskChain alias="OrderPreparationShipmentCreate">
