﻿<?xml version="1.0" encoding="utf-8" ?>
<configuration>
    <configSections>
        <section name="merchello" type="Merchello.Core.Configuration.Outline.MerchelloSection, Merchello.Core" />
    </configSections>


    <connectionStrings>
      <!--add name="umbracoDbDSN" connectionString="server=moria.mindfly.biz;database=merchello_test;user id=merchelloTester;password=merchelloTester"
            providerName="System.Data.SqlClient" /-->
        <!--add name="umbracoDbDsn"
            connectionString="Data Source=|DataDirectory|\Merchello.sdf"
            providerName="System.Data.SqlServerCe.4.0" /-->
<<<<<<< HEAD
      <!--add name="umbracoDbDSN" connectionString="server=jarjar;database=merchello;user id=merchello;password=merchello"
            providerName="System.Data.SqlClient" /-->
      <add name="umbracoDbDSN" connectionString="server=mordor;database=merchello;user id=merchello;password=merchello"
            providerName="System.Data.SqlClient" />
=======
      <add name="umbracoDbDSN" connectionString="server=jarjar;database=merchello;user id=merchello;password=merchello"
            providerName="System.Data.SqlClient" />
        <!--add name="umbracoDbDSN" connectionString="server=mordor;database=merchello;user id=merchello;password=merchello"
            providerName="System.Data.SqlClient" /-->
>>>>>>> 361c2fcc
        <!--add name="umbracoDbDsn"
            connectionString="Data Source=C:\Users\Rusty\Desktop\u7\App_Data\Umbraco.sdf"
            providerName="System.Data.SqlServerCe.4.0" /-->
    </connectionStrings>

    <merchello enableLogging="false" defaultCountryCode="US" version="0.9.3">

        <settings>
            <setting alias="DefaultApplyPaymentStrategy"  value="Merchello.Core.Strategies.Payment.PaymentApplicationStrategy, Merchello.Core" />
        </settings>
        
        <typeFieldDefinitions>
          
        </typeFieldDefinitions>

    </merchello>

</configuration><|MERGE_RESOLUTION|>--- conflicted
+++ resolved
@@ -11,17 +11,10 @@
         <!--add name="umbracoDbDsn"
             connectionString="Data Source=|DataDirectory|\Merchello.sdf"
             providerName="System.Data.SqlServerCe.4.0" /-->
-<<<<<<< HEAD
-      <!--add name="umbracoDbDSN" connectionString="server=jarjar;database=merchello;user id=merchello;password=merchello"
-            providerName="System.Data.SqlClient" /-->
-      <add name="umbracoDbDSN" connectionString="server=mordor;database=merchello;user id=merchello;password=merchello"
-            providerName="System.Data.SqlClient" />
-=======
       <add name="umbracoDbDSN" connectionString="server=jarjar;database=merchello;user id=merchello;password=merchello"
             providerName="System.Data.SqlClient" />
         <!--add name="umbracoDbDSN" connectionString="server=mordor;database=merchello;user id=merchello;password=merchello"
             providerName="System.Data.SqlClient" /-->
->>>>>>> 361c2fcc
         <!--add name="umbracoDbDsn"
             connectionString="Data Source=C:\Users\Rusty\Desktop\u7\App_Data\Umbraco.sdf"
             providerName="System.Data.SqlServerCe.4.0" /-->
