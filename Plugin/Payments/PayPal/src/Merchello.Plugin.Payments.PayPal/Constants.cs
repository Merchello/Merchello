--- conflicted
+++ resolved
@@ -1,34 +1,13 @@
-﻿using System;
-
-namespace Merchello.Plugin.Payments.PayPal
+﻿namespace Merchello.Plugin.Payments.PayPal
 {
-    /// <summary>
-    /// The constants.
-    /// </summary>
 	public class Constants
 	{
-<<<<<<< HEAD
-        /// <summary>
-        /// Gets the gateway provider settings key.
-        /// </summary>
-        public static Guid GatewayProviderSettingsKey
-        {
-            get { return new Guid("4E9D52B5-65A2-4F23-89D6-8E83500D4137"); }
-        }
-=======
 
 		public const string PayPalPaymentGatewayProviderKey = "4E9D52B5-65A2-4F23-89D6-8E83500D4137";
->>>>>>> ca20a7df
 
 		public static class ExtendedDataKeys
 		{
 			public static string ProcessorSettings = "paypalProcessorSettings";
-<<<<<<< HEAD
-            public static string OrderConfirmUrl = "OrderConfirmUrl";
-            public static string AuthorizationId = "AuthorizationID";
-            public static string AmountCurrencyId = "AmountCurrencyID";
-            public static string TransactionId = "TransactionID";
-=======
 
 			public static string TransactionId = "paypalTransactionId";
 
@@ -61,7 +40,6 @@
 			public static string RefundDeclinedResult = "paypalRefundDeclined";
 			public static string VoidDeclinedResult = "paypalVoidDeclined";
 			*/
->>>>>>> ca20a7df
 		}
 
 		public static class ProcessorArgumentsKeys
