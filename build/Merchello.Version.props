<?xml version="1.0" encoding="utf-8"?>
<Project DefaultTargets="Build" ToolsVersion="4.0" xmlns="http://schemas.microsoft.com/developer/msbuild/2003">
    <!--     
    The following set the version information for each project in the solution, in addition to the 
    .nuspec file version(s)    
    -->
      <PropertyGroup>
        
        <VersionMajor>1</VersionMajor>
        <VersionMinor>3</VersionMinor>
<<<<<<< HEAD
        <VersionPatch>26</VersionPatch>
=======
        <VersionPatch>27</VersionPatch>
>>>>>>> b0d741d9
        <VersionSuffix>0</VersionSuffix>        
        <BuildConfiguration>Release</BuildConfiguration>
        <AssemblyInformationVersion>$(VersionMajor).$(VersionMinor).$(VersionPatch)</AssemblyInformationVersion>
        
        <UmbracoVersionMajor>7</UmbracoVersionMajor>
        <UmbracoVersionMinor>1</UmbracoVersionMinor>
        <UmbracoVersionPatch>5</UmbracoVersionPatch>
        <UmbracoVersionSuffix>0</UmbracoVersionSuffix>
        <UmbracoVersion>$(UmbracoVersionMajor).$(UmbracoVersionMinor).$(UmbracoVersionPatch)</UmbracoVersion>
        
      </PropertyGroup>

</Project><|MERGE_RESOLUTION|>--- conflicted
+++ resolved
@@ -8,11 +8,7 @@
         
         <VersionMajor>1</VersionMajor>
         <VersionMinor>3</VersionMinor>
-<<<<<<< HEAD
-        <VersionPatch>26</VersionPatch>
-=======
         <VersionPatch>27</VersionPatch>
->>>>>>> b0d741d9
         <VersionSuffix>0</VersionSuffix>        
         <BuildConfiguration>Release</BuildConfiguration>
         <AssemblyInformationVersion>$(VersionMajor).$(VersionMinor).$(VersionPatch)</AssemblyInformationVersion>
