--- conflicted
+++ resolved
@@ -2,11 +2,7 @@
 <package xmlns="http://schemas.microsoft.com/packaging/2010/07/nuspec.xsd">
   <metadata>
     <id>Merchello.Core</id>
-<<<<<<< HEAD
-    <version>1.3.26</version>
-=======
     <version>1.3.27</version>
->>>>>>> b0d741d9
     <title>Merchello Core Binaries</title>
     <authors>Rusty Swayne, Jason Prothero</authors>
     <owners>Mindfly, Inc.</owners>
