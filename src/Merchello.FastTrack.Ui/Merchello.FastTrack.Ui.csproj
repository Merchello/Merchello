--- conflicted
+++ resolved
@@ -746,12 +746,7 @@
     <Content Include="Config\BaseRestExtensions.config" />
     <Content Include="Config\404handlers.config" />
     <Content Include="App_Plugins\FastTrack\config\fasttrack.config" />
-<<<<<<< HEAD
-    <Content Include="App_Plugins\FastTrack\Views\CustomerMembership\ChangePasswordForm.cshtml" />
-    <Content Include="App_Plugins\FastTrack\Views\CustomerMembership\ForgotPasswordForm.cshtml" />
-=======
     <Content Include="App_Plugins\FastTrack\Views\PurchaseOrderPayment\PaymentForm.cshtml" />
->>>>>>> 8c3c7427
     <None Include="Scripts\jquery-1.10.2.intellisense.js" />
     <Content Include="Scripts\jquery-1.10.2.min.js" />
     <Content Include="Scripts\jquery.creditCardValidator.js" />
@@ -816,8 +811,6 @@
     <Content Include="Views\Merchello\Notification\OrderConfirmation.cshtml" />
     <Content Include="Views\Merchello\Notification\OrderShipped.cshtml" />
     <Content Include="Views\Partials\CategoryFilterCollections.cshtml" />
-    <Content Include="Views\ftChangePassword.cshtml" />
-    <Content Include="Views\ftForgotPassword.cshtml" />
     <None Include="Web.Debug.config">
       <DependentUpon>Web.config</DependentUpon>
     </None>
