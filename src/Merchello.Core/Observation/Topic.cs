﻿namespace Merchello.Core.Observation
{
    /// <summary>
    /// The observable topic.
    /// </summary>
    public enum Topic
    {
<<<<<<< HEAD
        Notifications,
=======
        /// <summary>
        /// Designates notifications
        /// </summary>
        Notifications,
        
        /// <summary>
        /// Desinates custom observation 
        /// </summary>
>>>>>>> ba7a9d61
        Custom
    }
}<|MERGE_RESOLUTION|>--- conflicted
+++ resolved
@@ -5,9 +5,6 @@
     /// </summary>
     public enum Topic
     {
-<<<<<<< HEAD
-        Notifications,
-=======
         /// <summary>
         /// Designates notifications
         /// </summary>
@@ -16,7 +13,6 @@
         /// <summary>
         /// Desinates custom observation 
         /// </summary>
->>>>>>> ba7a9d61
         Custom
     }
 }