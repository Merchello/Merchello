﻿namespace Merchello.Core.Gateways
{
    using System;
    using System.Collections.Generic;
    using Models;
    using Services;
    using Umbraco.Core.Cache;

    /// <summary>
    /// Defines the GatewayBase
    /// </summary>
    public abstract class GatewayProviderBase : IProvider
    {        
        private readonly IGatewayProviderSettings _gatewayProviderSettings;
        private readonly IGatewayProviderService _gatewayProviderService;
        private readonly IRuntimeCacheProvider _runtimeCache;

        /// <summary>
        /// Initializes a new instance of the <see cref="GatewayProviderBase"/> class.
        /// </summary>
        /// <param name="gatewayProviderService">The <see cref="IGatewayProviderService"/></param>
        /// <param name="gatewayProviderSettings">The <see cref="IGatewayProviderSettings"/></param>
        /// <param name="runtimeCacheProvider">Umbraco's <see cref="IRuntimeCacheProvider"/></param>
        protected GatewayProviderBase(IGatewayProviderService gatewayProviderService, IGatewayProviderSettings gatewayProviderSettings, IRuntimeCacheProvider runtimeCacheProvider)
        {
            Mandate.ParameterNotNull(gatewayProviderService, "gatewayProviderService");
            Mandate.ParameterNotNull(gatewayProviderSettings, "gatewayProvider");
            Mandate.ParameterNotNull(runtimeCacheProvider, "runtimeCacheProvider");

            _gatewayProviderService = gatewayProviderService;
            _gatewayProviderSettings = gatewayProviderSettings;
            _runtimeCache = runtimeCacheProvider;
        }

        /// <summary>
<<<<<<< HEAD
        /// Gets unique Key that will be used
=======
        /// Gets the unique Key that will be used
>>>>>>> dd8049ee
        /// </summary>
        public Guid Key 
        {
            get { return _gatewayProviderSettings.Key; }
        }

        /// <summary>
        /// Gets the <see cref="IGatewayProviderService"/>
        /// </summary>
        public IGatewayProviderService GatewayProviderService
        {
            get { return _gatewayProviderService; }
        }

        /// <summary>
        /// Gets the <see cref="IGatewayProviderSettings"/>
        /// </summary>
        public virtual IGatewayProviderSettings GatewayProviderSettings 
        {
            get { return _gatewayProviderSettings; }
        }

        /// <summary>
        /// Gets the ExtendedData collection from the <see cref="IGatewayProviderSettings"/>
        /// </summary>
        public virtual ExtendedDataCollection ExtendedData
        {
            get { return _gatewayProviderSettings.ExtendedData; }
        }

        /// <summary>
<<<<<<< HEAD
        /// Gets a value indicating whether or not this is an "activated provider" and the <see cref="IGatewayProviderSettings"/> have
        /// been persisted to the Merchello database
=======
        /// Gets a value indicating whether or not this provider is "activated"
>>>>>>> dd8049ee
        /// </summary>
        public virtual bool Activated
        {
            get { return _gatewayProviderSettings.Activated; }
        }

        /// <summary>
        /// Gets the RuntimeCache
        /// </summary>
        /// <returns></returns>
        protected IRuntimeCacheProvider RuntimeCache
        {
            get { return _runtimeCache; }
        }

        /// <summary>
        /// Returns a collection of all possible gateway methods associated with this provider
        /// </summary>
        /// <returns>A collection of <see cref="IGatewayResource"/></returns>
        public abstract IEnumerable<IGatewayResource> ListResourcesOffered();
<<<<<<< HEAD

=======
>>>>>>> dd8049ee
    }
}<|MERGE_RESOLUTION|>--- conflicted
+++ resolved
@@ -33,11 +33,7 @@
         }
 
         /// <summary>
-<<<<<<< HEAD
-        /// Gets unique Key that will be used
-=======
         /// Gets the unique Key that will be used
->>>>>>> dd8049ee
         /// </summary>
         public Guid Key 
         {
@@ -69,12 +65,7 @@
         }
 
         /// <summary>
-<<<<<<< HEAD
-        /// Gets a value indicating whether or not this is an "activated provider" and the <see cref="IGatewayProviderSettings"/> have
-        /// been persisted to the Merchello database
-=======
         /// Gets a value indicating whether or not this provider is "activated"
->>>>>>> dd8049ee
         /// </summary>
         public virtual bool Activated
         {
@@ -95,9 +86,5 @@
         /// </summary>
         /// <returns>A collection of <see cref="IGatewayResource"/></returns>
         public abstract IEnumerable<IGatewayResource> ListResourcesOffered();
-<<<<<<< HEAD
-
-=======
->>>>>>> dd8049ee
     }
 }