﻿using System.Collections.Generic;
using System.Globalization;
using System.IO;
using System.Linq;
using System.Xml;
using System.Xml.Linq;
using Newtonsoft.Json;
using Formatting = System.Xml.Formatting;

namespace Merchello.Core.Models
{

    /// <summary>
    /// Extension methods for <see cref="IOrder"/>
    /// </summary>
    public static class OrderExtensions
    {
        /// <summary>
        /// Returns a constructed order number (including it's invoice number prefix - if any)
        /// </summary>
        /// <param name="order">The <see cref="IOrder"/></param>
        /// <returns>The prefixed order number</returns>
        public static string PrefixedOrderNumber(this IOrder order)
        {
            return string.IsNullOrEmpty(order.OrderNumberPrefix)
                ? order.OrderNumber.ToString(CultureInfo.InvariantCulture)
                : string.Format("{0}-{1}", order.OrderNumberPrefix, order.OrderNumber);
        }

#region Fulfillment


        /// <summary>
        /// Gets a collection of unfulfilled (unshipped) line items
        /// </summary>
        /// <param name="order">The <see cref="IOrder"/></param>        
        /// <returns>A collection of <see cref="IOrderLineItem"/></returns>
        public static IEnumerable<IOrderLineItem> UnfulfilledItems(this IOrder order)
        {
            return order.UnfulfilledItems(MerchelloContext.Current);
        }

        /// <summary>
        /// Gets a collection of unfulfilled (unshipped) line items
        /// </summary>
        /// <param name="order">The <see cref="IOrder"/></param>
        /// <param name="merchelloContext">The <see cref="IMerchelloContext"/></param>
        /// <returns>A collection of <see cref="IOrderLineItem"/></returns>
        public static IEnumerable<IOrderLineItem> UnfulfilledItems(this IOrder order, IMerchelloContext merchelloContext)
        {
            return order.UnfulfilledItems(merchelloContext, order.Items.Select(x => x as OrderLineItem));
        }

        /// <summary>
        /// Gets a collection of unfulfilled (unshipped) line items
        /// </summary>
        /// <param name="order">The <see cref="IOrder"/></param>
        /// <param name="items">A collection of <see cref="IOrderLineItem"/></param>
        /// <returns>The collection of <see cref="IOrderLineItem"/></returns>
        public static IEnumerable<IOrderLineItem> UnfulfilledItems(this IOrder order, IEnumerable<IOrderLineItem> items)
        {
            return order.UnfulfilledItems(MerchelloContext.Current, items);
        }

        /// <summary>
        /// Gets a collection of unfulfilled (unshipped) line items
        /// </summary>
        /// <param name="order">The <see cref="IOrder"/></param>
        /// <param name="merchelloContext">The <see cref="IMerchelloContext"/></param>
        /// <param name="items">A collection of <see cref="IOrderLineItem"/></param>
        /// <returns>The collection of <see cref="IOrderLineItem"/></returns>
        public static IEnumerable<IOrderLineItem> UnfulfilledItems(this IOrder order, IMerchelloContext merchelloContext, IEnumerable<IOrderLineItem> items)
        {

            if (Constants.DefaultKeys.OrderStatus.Fulfilled == order.OrderStatus.Key) return new List<IOrderLineItem>();

            var shippableItems = items.Where(x => x.IsShippable() && x.ShipmentKey == null).ToArray();

            var inventoryItems = shippableItems.Where(x => x.ExtendedData.GetTrackInventoryValue()).ToArray();

            // get the variants to check the inventory
            var variants = merchelloContext.Services.ProductVariantService.GetByKeys(inventoryItems.Select(x => x.ExtendedData.GetProductVariantKey())).ToArray();

            foreach (var item in inventoryItems)
            {
                var variant = variants.FirstOrDefault(x => x.Key == item.ExtendedData.GetProductVariantKey());
                if (variant == null) continue;

                // TODO refactor back ordering.
                //// check inventory
                //var inventory = variant.CatalogInventories.FirstOrDefault(x => x.CatalogKey == item.ExtendedData.GetWarehouseCatalogKey());
                //if (inventory != null)
                //    item.BackOrder = inventory.Count < item.Quantity;
            }

            return shippableItems;
        }

        /// <summary>
        /// Gets a collection of items that have inventory requirements
        /// </summary>
        /// <param name="order">The <see cref="IOrder"/></param>
        /// <returns>A collection of <see cref="IOrderLineItem"/></returns>
        public static IEnumerable<IOrderLineItem> InventoryTrackedItems(this IOrder order)
        {
            return order.Items.Where(x => x.ExtendedData.GetTrackInventoryValue() && x.ExtendedData.ContainsWarehouseCatalogKey()).Select(x => (OrderLineItem)x);
        }



#endregion

        #region Examine

        /// <summary>
        /// Serializes <see cref="IOrder"/> object
        /// </summary>
        /// <remarks>
        /// Intended to be used by the Merchello.Examine.Providers.MerchelloOrderIndexer
        /// </remarks>
        internal static XDocument SerializeToXml(this IOrder order)
        {
            string xml;
            using (var sw = new StringWriter())
            {
                using (var writer = new XmlTextWriter(sw))
                {
                    writer.WriteStartDocument();
                    writer.WriteStartElement("order");
                    writer.WriteAttributeString("id", ((Order)order).ExamineId.ToString(CultureInfo.InvariantCulture));
                    writer.WriteAttributeString("orderKey", order.Key.ToString());
                    writer.WriteAttributeString("invoiceKey", order.InvoiceKey.ToString());
                    writer.WriteAttributeString("orderNumberPrefix", order.OrderNumberPrefix);
                    writer.WriteAttributeString("orderNumber", order.OrderNumber.ToString(CultureInfo.InvariantCulture));
                    writer.WriteAttributeString("prefixedOrderNumber", order.PrefixedOrderNumber());
                    writer.WriteAttributeString("orderDate", order.OrderDate.ToString("s"));
                    writer.WriteAttributeString("orderStatusKey", order.OrderStatusKey.ToString());
                    writer.WriteAttributeString("versionKey", order.VersionKey.ToString());
                    writer.WriteAttributeString("exported", order.Exported.ToString());
                    writer.WriteAttributeString("orderStatus", GetOrderStatusJson(order.OrderStatus));
                    writer.WriteAttributeString("orderItems", GetGenericItemsCollection(order.Items.Select(x => (OrderLineItem)x)));
                    writer.WriteAttributeString("createDate", order.CreateDate.ToString("s"));
                    writer.WriteAttributeString("updateDate", order.UpdateDate.ToString("s"));
                    writer.WriteAttributeString("allDocs", "1");
                    writer.WriteEndElement();
                    writer.WriteEndDocument();
                    xml = sw.ToString();
                }
            }

            return XDocument.Parse(xml);
            
        }

        private static string GetGenericItemsCollection(IEnumerable<IOrderLineItem> items)
        {
            return JsonConvert.SerializeObject(
                items.Select(x =>
                    new
                    {
                        key = x.Key,
                        containerKey = x.ContainerKey,
                        name = x.Name,
<<<<<<< HEAD
                        shipmentKey = ((OrderLineItem)x).ShipmentKey.GetValueOrDefault(),
=======
                        shipmentKey = x.ShipmentKey,
>>>>>>> 31fe3568
                        lineItemTfKey = x.LineItemTfKey,
                        lineItemType = x.LineItemType.ToString(),
                        sku = x.Sku,
                        price = x.Price,
                        quantity = x.Quantity,
                        exported = x.Exported,
                        backOrder = x.BackOrder,
                        extendedData = x.ExtendedData.AsEnumerable()
                    }
                ), Newtonsoft.Json.Formatting.None);
        }

        private static string GetOrderStatusJson(IOrderStatus orderStatus)
        {
            return JsonConvert.SerializeObject(
                    new
                    {
                        key = orderStatus.Key,
                        name = orderStatus.Name,
                        alias = orderStatus.Alias,
                        reportable = orderStatus.Reportable,
                        active = orderStatus.Active,
                        sortOrder = orderStatus.SortOrder
                    }, Newtonsoft.Json.Formatting.None);
        }

        #endregion
    }
}<|MERGE_RESOLUTION|>--- conflicted
+++ resolved
@@ -161,11 +161,7 @@
                         key = x.Key,
                         containerKey = x.ContainerKey,
                         name = x.Name,
-<<<<<<< HEAD
-                        shipmentKey = ((OrderLineItem)x).ShipmentKey.GetValueOrDefault(),
-=======
                         shipmentKey = x.ShipmentKey,
->>>>>>> 31fe3568
                         lineItemTfKey = x.LineItemTfKey,
                         lineItemType = x.LineItemType.ToString(),
                         sku = x.Sku,
