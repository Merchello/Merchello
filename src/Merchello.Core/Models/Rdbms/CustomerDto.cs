--- conflicted
+++ resolved
@@ -60,8 +60,6 @@
         public DateTime LastActivityDate { get; set; }
 
         /// <summary>
-<<<<<<< HEAD
-=======
         /// Gets or sets the extended data.
         /// </summary>
         [Column("extendedData")]
@@ -70,7 +68,6 @@
         public string ExtendedData { get; set; }
 
         /// <summary>
->>>>>>> 6ef7d260
         /// Gets or sets the extended data.
         /// </summary>
         [Column("notes")]
