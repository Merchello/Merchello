﻿namespace Merchello.Core.Models
{
    using System;
    using System.Collections.Generic;
    using System.Reflection;
    using System.Runtime.Serialization;

    /// <summary>
    /// The customer.
    /// </summary>
    [Serializable]
    [DataContract(IsReference = true)]
    internal class Customer : CustomerBase, ICustomer
    {
        #region fields

        /// <summary>
        /// The login name selector.
        /// </summary>
        private static readonly PropertyInfo LoginNameSelector = ExpressionHelper.GetPropertyInfo<Customer, string>(x => x.LoginName);

        /// <summary>
        /// The first name selector.
        /// </summary>
        private static readonly PropertyInfo FirstNameSelector = ExpressionHelper.GetPropertyInfo<Customer, string>(x => x.FirstName);

        /// <summary>
        /// The last name selector.
        /// </summary>
        private static readonly PropertyInfo LastNameSelector = ExpressionHelper.GetPropertyInfo<Customer, string>(x => x.LastName);

        /// <summary>
        /// The email selector.
        /// </summary>
        private static readonly PropertyInfo EmailSelector = ExpressionHelper.GetPropertyInfo<Customer, string>(x => x.Email);

        /// <summary>
        /// The tax exempt selector.
        /// </summary>
        private static readonly PropertyInfo TaxExemptSelector = ExpressionHelper.GetPropertyInfo<Customer, bool>(x => x.TaxExempt);

        /// <summary>
<<<<<<< HEAD
=======
        /// The notes selector.
        /// </summary>
        private static readonly PropertyInfo NotesSelector = ExpressionHelper.GetPropertyInfo<Customer, string>(x => x.Notes);

        /// <summary>
        /// The address selector.
        /// </summary>
        private static readonly PropertyInfo AddressSelector = ExpressionHelper.GetPropertyInfo<Customer, IEnumerable<ICustomerAddress>>(x => x.Addresses);
        
        /// <summary>
>>>>>>> 6ef7d260
        /// The first name.
        /// </summary>
        private string _firstName;

        /// <summary>
        /// The last name.
        /// </summary>
        private string _lastName;

        /// <summary>
        /// The email.
        /// </summary>
        private string _email;

        /// <summary>
        /// The login name.
        /// </summary>
        private string _loginName;

        /// <summary>
        /// The tax exempt.
        /// </summary>
        private bool _taxExempt;

<<<<<<< HEAD
=======
        /// <summary>
        /// The _notes.
        /// </summary>
        private string _notes;

        /// <summary>
        /// The examine id.
        /// </summary>
        private int _examineId = 1;

        /// <summary>
        /// The addresses.
        /// </summary>
        private IEnumerable<ICustomerAddress> _addresses; 

>>>>>>> 6ef7d260
        #endregion

        /// <summary>
        /// Initializes a new instance of the <see cref="Customer"/> class.
        /// </summary>
        /// <param name="loginName">
        /// The login Name associated with the membership provider users
        /// </param>
        internal Customer(string loginName) : base(false)
        {
            Mandate.ParameterNotNullOrEmpty(loginName, "loginName");

            _loginName = loginName;

            _addresses = new List<ICustomerAddress>();
        }

        /// <summary>
        /// Gets the full name.
        /// </summary>
        [IgnoreDataMember]
        public string FullName
        {
            get { return string.Format("{0} {1}", _firstName, _lastName).Trim(); }
        }

        /// <summary>
        /// Gets or sets the first name
        /// </summary>
        [DataMember]
        public string FirstName
        {
            get
            {
                return _firstName;
            }

            set
            {
                SetPropertyValueAndDetectChanges(
                    o =>
                    {
                        _firstName = value;
                        return _firstName;
                    }, 
                    _firstName, 
                    FirstNameSelector);
            }
        }

        /// <summary>
        /// Gets or sets the last name
        /// </summary>
        [DataMember]
        public string LastName
        {
            get
            {
                return _lastName;
            }

            set
            {
                SetPropertyValueAndDetectChanges(
                    o =>
                    {
                        _lastName = value;
                        return _lastName;
                    }, 
                    _lastName, 
                    LastNameSelector);
            }
        }

        /// <summary>
        /// Gets or sets the email address of the customer
        /// </summary>
        [DataMember]
        public string Email
        {
            get
            {
                return _email;
            }

            set
            {
                SetPropertyValueAndDetectChanges(
                    o => 
                    {
                        _email = value;
                        return _email;
                    }, 
                    _email, 
                    EmailSelector);                    
            }
        }

        /// <summary>
        /// Gets or sets the login name.
        /// </summary>
        [DataMember]
        public string LoginName
        {
            get
            {
                return _loginName;
            }

            internal set
            {
                SetPropertyValueAndDetectChanges(
                    o =>
                    {
                        _loginName = value;
                        return _loginName;
                    },
                    _loginName,
                    LoginNameSelector);
            }
        }

        /// <summary>
        /// Gets or sets a value indicating whether the customer is tax exempt.
        /// </summary>
        [DataMember]
        public bool TaxExempt
        {
            get
            {
                return _taxExempt;
            }

            set
            {
                SetPropertyValueAndDetectChanges(
                    o =>
                    {
                        _taxExempt = value;
                        return _taxExempt;
                    },
                    _taxExempt,
                    TaxExemptSelector);
            }
        }
<<<<<<< HEAD
=======

        /// <summary>
        /// Gets or sets the notes.
        /// </summary>
        [DataMember]
        public string Notes
        {
            get
            {
                return _notes;
            }

            set
            {
                SetPropertyValueAndDetectChanges(
                    o =>
                    {
                        _notes = value;
                        return _notes;
                    },
                    _notes,
                    NotesSelector);
            }
        }

        /// <summary>
        /// Gets or sets the collection of addresses.
        /// </summary>
        [DataMember]
        public IEnumerable<ICustomerAddress> Addresses
        {
            get
            {
                return _addresses;
            }

            internal set
            {
                SetPropertyValueAndDetectChanges(
                    o =>
                    {
                        _addresses = value;
                        return _addresses;
                    },
                    _addresses,
                    AddressSelector);
            }
        }

        /// <summary>
        /// Gets or sets the examine id.
        /// </summary>
        [IgnoreDataMember]
        internal int ExamineId
        {
            get { return _examineId; }
            set { _examineId = value; }
        }
>>>>>>> 6ef7d260
    }
}<|MERGE_RESOLUTION|>--- conflicted
+++ resolved
@@ -40,8 +40,6 @@
         private static readonly PropertyInfo TaxExemptSelector = ExpressionHelper.GetPropertyInfo<Customer, bool>(x => x.TaxExempt);
 
         /// <summary>
-<<<<<<< HEAD
-=======
         /// The notes selector.
         /// </summary>
         private static readonly PropertyInfo NotesSelector = ExpressionHelper.GetPropertyInfo<Customer, string>(x => x.Notes);
@@ -52,7 +50,6 @@
         private static readonly PropertyInfo AddressSelector = ExpressionHelper.GetPropertyInfo<Customer, IEnumerable<ICustomerAddress>>(x => x.Addresses);
         
         /// <summary>
->>>>>>> 6ef7d260
         /// The first name.
         /// </summary>
         private string _firstName;
@@ -77,8 +74,6 @@
         /// </summary>
         private bool _taxExempt;
 
-<<<<<<< HEAD
-=======
         /// <summary>
         /// The _notes.
         /// </summary>
@@ -94,7 +89,6 @@
         /// </summary>
         private IEnumerable<ICustomerAddress> _addresses; 
 
->>>>>>> 6ef7d260
         #endregion
 
         /// <summary>
@@ -240,8 +234,6 @@
                     TaxExemptSelector);
             }
         }
-<<<<<<< HEAD
-=======
 
         /// <summary>
         /// Gets or sets the notes.
@@ -300,6 +292,5 @@
             get { return _examineId; }
             set { _examineId = value; }
         }
->>>>>>> 6ef7d260
     }
 }