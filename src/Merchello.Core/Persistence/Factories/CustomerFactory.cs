﻿namespace Merchello.Core.Persistence.Factories
{
    using System.Collections;
    using System.Collections.Generic;

    using Merchello.Core.Models;
    using Merchello.Core.Models.Rdbms;

    /// <summary>
    /// The customer factory.
    /// </summary>
    internal class CustomerFactory : IEntityFactory<ICustomer, CustomerDto>
    {
        
        /// <summary>
        /// Builds the entity.
        /// </summary>
        /// <param name="dto">
        /// The dto.
        /// </param>
        /// <returns>
        /// The <see cref="ICustomer"/>.
        /// </returns>
        public ICustomer BuildEntity(CustomerDto dto)
        {
            return BuildEntity(dto, null);
        }

        /// <summary>
        /// The build entity.
        /// </summary>
        /// <param name="dto">
        /// The dto.
        /// </param>
        /// <param name="addresses">
        /// The addresses.
        /// </param>
        /// <returns>
        /// The <see cref="ICustomer"/>.
        /// </returns>
        public ICustomer BuildEntity(CustomerDto dto, IEnumerable<ICustomerAddress> addresses)
        {
            var customer = new Customer(dto.LoginName)
<<<<<<< HEAD
                {
                    Key = dto.Key,
                    FirstName = dto.FirstName,
                    LastName = dto.LastName,
                    Email = dto.Email,
                    TaxExempt = dto.TaxExempt,
                    ExtendedData = new ExtendedDataCollection(dto.ExtendedData),
                    CreateDate = dto.CreateDate,
                    UpdateDate = dto.UpdateDate
                };
=======
            {
                Key = dto.Key,
                FirstName = dto.FirstName,
                LastName = dto.LastName,
                Email = dto.Email,
                TaxExempt = dto.TaxExempt,
                ExtendedData = new ExtendedDataCollection(dto.ExtendedData),
                ExamineId = dto.CustomerIndexDto.Id,
                Notes = dto.Notes,
                Addresses = addresses ?? new List<ICustomerAddress>(),
                CreateDate = dto.CreateDate,
                UpdateDate = dto.UpdateDate
            };
>>>>>>> 6ef7d260

            customer.ResetDirtyProperties();

            return customer;   
        }

        /// <summary>
        /// Build the dto.
        /// </summary>
        /// <param name="entity">
        /// The entity.
        /// </param>
        /// <returns>
        /// The <see cref="CustomerDto"/>.
        /// </returns>
        public CustomerDto BuildDto(ICustomer entity)
        {
            var dto = new CustomerDto()
                {
                    Key = entity.Key,
                    LoginName = entity.LoginName,
                    FirstName = entity.FirstName,
                    LastName = entity.LastName,
                    Email = entity.Email,
                    TaxExempt = entity.TaxExempt,
                    LastActivityDate = entity.LastActivityDate,
                    ExtendedData = entity.ExtendedData.SerializeToXml(),
                    CustomerIndexDto = new CustomerIndexDto()
                    {
                      Id = ((Customer)entity).ExamineId,
                      CustomerKey = entity.Key,
                      UpdateDate = entity.UpdateDate,
                      CreateDate = entity.CreateDate
                    },
                    Notes = entity.Notes,
                    UpdateDate = entity.UpdateDate,
                    CreateDate = entity.CreateDate
                };

            return dto;
        }               
    }
}<|MERGE_RESOLUTION|>--- conflicted
+++ resolved
@@ -41,18 +41,6 @@
         public ICustomer BuildEntity(CustomerDto dto, IEnumerable<ICustomerAddress> addresses)
         {
             var customer = new Customer(dto.LoginName)
-<<<<<<< HEAD
-                {
-                    Key = dto.Key,
-                    FirstName = dto.FirstName,
-                    LastName = dto.LastName,
-                    Email = dto.Email,
-                    TaxExempt = dto.TaxExempt,
-                    ExtendedData = new ExtendedDataCollection(dto.ExtendedData),
-                    CreateDate = dto.CreateDate,
-                    UpdateDate = dto.UpdateDate
-                };
-=======
             {
                 Key = dto.Key,
                 FirstName = dto.FirstName,
@@ -66,7 +54,6 @@
                 CreateDate = dto.CreateDate,
                 UpdateDate = dto.UpdateDate
             };
->>>>>>> 6ef7d260
 
             customer.ResetDirtyProperties();
 
