﻿namespace Merchello.Core.Persistence
{
    using Cache;
    using Repositories;    
    using Services;
    using Umbraco.Core.Cache;
    using UnitOfWork;

    /// <summary>
    /// Used to instantiate each repository type
    /// </summary>    
    public class RepositoryFactory
    {
        /// <summary>
        /// The disable all cache.
        /// </summary>
        private readonly bool _disableAllCache;

        /// <summary>
        /// The null cache provider.
        /// </summary>
        private readonly IRuntimeCacheProvider _nullCacheProvider;

        /// <summary>
        /// The runtime cache provider.
        /// </summary>
        private readonly IRuntimeCacheProvider _runtimeCacheProvider;

        /// <summary>
        /// Initializes a new instance of the <see cref="RepositoryFactory"/> class.
        /// </summary>
        public RepositoryFactory()
            : this(false, new NullCacheProvider(), new ObjectCacheRuntimeCacheProvider())
        {            
        }

        /// <summary>
        /// Initializes a new instance of the <see cref="RepositoryFactory"/> class.
        /// </summary>
        /// <param name="disableAllCache">
        /// The disable all cache.
        /// </param>
        /// <param name="nullCacheProvider">
        /// The null cache provider.
        /// </param>
        /// <param name="runtimeCacheProvider">
        /// The runtime cache provider.
        /// </param>
        public RepositoryFactory(bool disableAllCache, IRuntimeCacheProvider nullCacheProvider, IRuntimeCacheProvider runtimeCacheProvider)
        {
            _disableAllCache = disableAllCache;
            _nullCacheProvider = nullCacheProvider;
            _runtimeCacheProvider = runtimeCacheProvider;
        }

        /// <summary>
        /// Returns an instance of the <see cref="IAppliedPaymentRepository"/>
        /// </summary>
        /// <param name="uow">
<<<<<<< HEAD
        /// The uow.
=======
        /// The database unit of work
>>>>>>> 6ef7d260
        /// </param>
        /// <returns>
        /// The <see cref="IAppliedPaymentRepository"/>.
        /// </returns>
        internal virtual IAppliedPaymentRepository CreateAppliedPaymentRepository(IDatabaseUnitOfWork uow)
        {
            return new AppliedPaymentRepository(uow, _disableAllCache ? _nullCacheProvider : _runtimeCacheProvider);
        }

        /// <summary>
        /// Returns an instance of the <see cref="ITaxMethodRepository"/>
        /// </summary>
        /// <param name="uow">
<<<<<<< HEAD
        /// The uow.
=======
        /// The database unit of work
>>>>>>> 6ef7d260
        /// </param>
        /// <returns>
        /// The <see cref="ITaxMethodRepository"/>.
        /// </returns>
        internal virtual ITaxMethodRepository CreateTaxMethodRepository(IDatabaseUnitOfWork uow)
        {
            return new TaxMethodRepository(uow, _disableAllCache ? _nullCacheProvider : _runtimeCacheProvider);
        }

        /// <summary>
        /// Returns an instance of the <see cref="ICustomerRepository"/>
        /// </summary>
        /// <param name="uow">
<<<<<<< HEAD
        /// The uow.
=======
        /// The database unit of work
>>>>>>> 6ef7d260
        /// </param>
        /// <returns>
        /// The <see cref="ICustomerRepository"/>.
        /// </returns>
        internal virtual ICustomerRepository CreateCustomerRepository(IDatabaseUnitOfWork uow)
        {
<<<<<<< HEAD
            return new CustomerRepository(uow, _disableAllCache ? _nullCacheProvider : _runtimeCacheProvider);
=======
            return new CustomerRepository(uow, _disableAllCache ? _nullCacheProvider : _runtimeCacheProvider, CreateCustomerAddressRepository(uow));
>>>>>>> 6ef7d260
        }

        /// <summary>
        /// Returns an instance of the <see cref="IAnonymousCustomerRepository"/>
        /// </summary>
        /// <param name="uow">
<<<<<<< HEAD
        /// The uow.
=======
        /// The database unit of work
>>>>>>> 6ef7d260
        /// </param>
        /// <returns>
        /// The <see cref="IAnonymousCustomerRepository"/>.
        /// </returns>
        internal virtual IAnonymousCustomerRepository CreateAnonymousCustomerRepository(IDatabaseUnitOfWork uow)
        {
            return new AnonymousCustomerRepository(uow, _nullCacheProvider);                
        }

        /// <summary>
        /// Returns an instance of the <see cref="ICustomerAddressRepository"/>
        /// </summary>
        /// <param name="uow">
<<<<<<< HEAD
        /// The uow.
=======
        /// The database unit of work
>>>>>>> 6ef7d260
        /// </param>
        /// <returns>
        /// The <see cref="ICustomerAddressRepository"/>.
        /// </returns>
        internal virtual ICustomerAddressRepository CreateCustomerAddressRepository(IDatabaseUnitOfWork uow)
        {
            return new CustomerAddressRepository(uow, _disableAllCache ? _nullCacheProvider : _runtimeCacheProvider);
        }

        /// <summary>
        /// Returns an instance of the <see cref="IItemCacheRepository"/>
        /// </summary>
        /// <param name="uow">The <see cref="IDatabaseUnitOfWork"/></param>
        /// <returns>The <see cref="IItemCacheRepository"/></returns>        
        internal virtual IItemCacheRepository CreateItemCacheRepository(IDatabaseUnitOfWork uow)
        {
            return new ItemCacheRepository(uow, _disableAllCache ? _nullCacheProvider : _runtimeCacheProvider, CreateCacheLineItemRespository(uow));
        }

        /// <summary>
        /// Gets an instance of the <see cref="IItemCacheLineItemRepository"/>
        /// </summary>
        /// <param name="uow">
<<<<<<< HEAD
        /// The uow.
=======
        /// The database unit of work
>>>>>>> 6ef7d260
        /// </param>
        /// <returns>
        /// The <see cref="IItemCacheLineItemRepository"/>.
        /// </returns>
        internal virtual IItemCacheLineItemRepository CreateCacheLineItemRespository(IDatabaseUnitOfWork uow)
        {
            return new ItemCacheLineItemRepository(uow, _disableAllCache ? _nullCacheProvider : _runtimeCacheProvider);
        }

        /// <summary>
        /// Returns an instance of the <see cref="IInvoiceRepository"/>
        /// </summary>
        /// <param name="uow">
<<<<<<< HEAD
        /// The uow.
=======
        /// The database unit of work
>>>>>>> 6ef7d260
        /// </param>
        /// <returns>
        /// The <see cref="IInvoiceRepository"/>.
        /// </returns>
        internal virtual IInvoiceRepository CreateInvoiceRepository(IDatabaseUnitOfWork uow)
        {
            return new InvoiceRepository(
                uow,
                _disableAllCache ? _nullCacheProvider : _runtimeCacheProvider,
                CreateInvoiceLineItemRepository(uow),
                CreateOrderRepository(uow));
        }

        /// <summary>
        /// Gets an instance of the <see cref="IInvoiceLineItemRepository"/>
        /// </summary>
        /// <param name="uow">
<<<<<<< HEAD
        /// The uow.
=======
        /// The database unit of work
>>>>>>> 6ef7d260
        /// </param>
        /// <returns>
        /// The <see cref="IInvoiceLineItemRepository"/>.
        /// </returns>
        internal virtual IInvoiceLineItemRepository CreateInvoiceLineItemRepository(IDatabaseUnitOfWork uow)
        {
            return new InvoiceLineItemRepository(uow, _disableAllCache ? _nullCacheProvider : _runtimeCacheProvider);
        }

        /// <summary>
        /// Returns an instance of the <see cref="IInvoiceStatusRepository"/>
        /// </summary>
        /// <param name="uow">
<<<<<<< HEAD
        /// The uow.
=======
        /// The database unit of work
>>>>>>> 6ef7d260
        /// </param>
        /// <returns>
        /// The <see cref="IInvoiceStatusRepository"/>.
        /// </returns>
        internal virtual IInvoiceStatusRepository CreateInvoiceStatusRepository(IDatabaseUnitOfWork uow)
        {
            return new InvoiceStatusRepository(uow, _disableAllCache ? _nullCacheProvider : _runtimeCacheProvider);
        }

        /// <summary>
        /// The create gateway provider repository.
        /// </summary>
        /// <param name="uow">
<<<<<<< HEAD
        /// The uow.
=======
        /// The database unit of work
>>>>>>> 6ef7d260
        /// </param>
        /// <returns>
        /// The <see cref="IGatewayProviderRepository"/>.
        /// </returns>
        internal virtual IGatewayProviderRepository CreateGatewayProviderRepository(IDatabaseUnitOfWork uow)
        {
            return new GatewayProviderRepository(uow, _disableAllCache ? _nullCacheProvider : _runtimeCacheProvider);
        }

        /// <summary>
        /// Returns and instance of the <see cref="INotificationMessageRepository"/>
        /// </summary>
        /// <param name="uow">
<<<<<<< HEAD
        /// The uow.
=======
        /// The database unit of work
>>>>>>> 6ef7d260
        /// </param>
        /// <returns>
        /// The <see cref="INotificationMessageRepository"/>.
        /// </returns>
        internal virtual INotificationMessageRepository CreateNotificationMessageRepository(IDatabaseUnitOfWork uow)
        {
            return new NotificationMessageRepository(uow, _disableAllCache ? _nullCacheProvider : _runtimeCacheProvider);
        }

        /// <summary>
        /// Returns an instance of the <see cref="INotificationMethodRepository"/>
        /// </summary>
        /// <param name="uow">
<<<<<<< HEAD
        /// The uow.
=======
        /// The database unit of work
>>>>>>> 6ef7d260
        /// </param>
        /// <returns>
        /// The <see cref="INotificationMethodRepository"/>.
        /// </returns>
        internal virtual INotificationMethodRepository CreateNotificationMethodRepository(IDatabaseUnitOfWork uow)
        {
            return new NotificationMethodRepository(uow, _disableAllCache ? _nullCacheProvider : _runtimeCacheProvider);
        }

        /// <summary>
        /// Returns an instance of the <see cref="IOrderRepository"/>
        /// </summary>
        /// <param name="uow">
<<<<<<< HEAD
        /// The uow.
=======
        /// The database unit of work
>>>>>>> 6ef7d260
        /// </param>
        /// <returns>
        /// The <see cref="IOrderRepository"/>.
        /// </returns>
        internal virtual IOrderRepository CreateOrderRepository(IDatabaseUnitOfWork uow)
        {
            return new OrderRepository(uow, _disableAllCache ? _nullCacheProvider : _runtimeCacheProvider, CreateOrderLineItemRepository(uow));
        }

        /// <summary>
        /// Gets an instance of teh <see cref="IOrderLineItemRepository"/>
        /// </summary>
        /// <param name="uow">
<<<<<<< HEAD
        /// The uow.
=======
        /// The database unit of work
>>>>>>> 6ef7d260
        /// </param>
        /// <returns>
        /// The <see cref="IOrderLineItemRepository"/>.
        /// </returns>
        internal virtual IOrderLineItemRepository CreateOrderLineItemRepository(IDatabaseUnitOfWork uow)
        {
            return new OrderLineItemRepository(uow, _disableAllCache ? _nullCacheProvider : _runtimeCacheProvider);
        }

        /// <summary>
        /// Returns an instance of the <see cref="IOrderStatusRepository"/>
        /// </summary>
        /// <param name="uow">
<<<<<<< HEAD
        /// The uow.
=======
        /// The database unit of work
>>>>>>> 6ef7d260
        /// </param>
        /// <returns>
        /// The <see cref="IOrderStatusRepository"/>.
        /// </returns>
        internal virtual IOrderStatusRepository CreateOrderStatusRepository(IDatabaseUnitOfWork uow)
        {
            return new OrderStatusRepository(uow, _disableAllCache ? _nullCacheProvider : _runtimeCacheProvider);
        }

        /// <summary>
        /// Returns an instance of the <see cref="IPaymentRepository"/>
        /// </summary>
        /// <param name="uow">
<<<<<<< HEAD
        /// The uow.
=======
        /// The database unit of work
>>>>>>> 6ef7d260
        /// </param>
        /// <returns>
        /// The <see cref="IPaymentRepository"/>.
        /// </returns>
        internal virtual IPaymentRepository CreatePaymentRepository(IDatabaseUnitOfWork uow)
        {
            return new PaymentRepository(uow, _disableAllCache ? _nullCacheProvider : _runtimeCacheProvider);
        }

        /// <summary>
        /// Returns an instance of the <see cref="IPaymentMethodRepository"/>
        /// </summary>
        /// <param name="uow">
<<<<<<< HEAD
        /// The uow.
=======
        /// The database unit of work
>>>>>>> 6ef7d260
        /// </param>
        /// <returns>
        /// The <see cref="IPaymentMethodRepository"/>.
        /// </returns>
        internal virtual IPaymentMethodRepository CreatePaymentMethodRepository(IDatabaseUnitOfWork uow)
        {
            return new PaymentMethodRepository(uow, _disableAllCache ? _nullCacheProvider : _runtimeCacheProvider);
        }

        /// <summary>
        /// Returns an instance of the <see cref="IProductRepository"/>
        /// </summary>
        /// <param name="uow">
<<<<<<< HEAD
        /// The uow.
=======
        /// The database unit of work
>>>>>>> 6ef7d260
        /// </param>
        /// <returns>
        /// The <see cref="IProductRepository"/>.
        /// </returns>
        internal virtual IProductRepository CreateProductRepository(IDatabaseUnitOfWork uow)
        {
            return new ProductRepository(uow, _disableAllCache ? _nullCacheProvider : _runtimeCacheProvider, CreateProductVariantRepository(uow));
        }

        /// <summary>
        /// Returns an instance of the <see cref="IProductVariantRepository"/>
        /// </summary>
        /// <param name="uow">
<<<<<<< HEAD
        /// The uow.
=======
        /// The database unit of work
>>>>>>> 6ef7d260
        /// </param>
        /// <returns>
        /// The <see cref="IProductVariantRepository"/>.
        /// </returns>
        internal virtual IProductVariantRepository CreateProductVariantRepository(IDatabaseUnitOfWork uow)
        {
            return new ProductVariantRepository(uow, _disableAllCache ? _nullCacheProvider : _runtimeCacheProvider);
        }

        /// <summary>
        /// Returns an instance of the <see cref="IShipCountryRepository"/>
        /// </summary>
        /// <param name="uow">
<<<<<<< HEAD
        /// The uow.
=======
        /// The database unit of work
>>>>>>> 6ef7d260
        /// </param>
        /// <param name="storeSettingService">
        /// The store Setting Service.
        /// </param>
        /// <returns>
        /// The <see cref="IShipCountryRepository"/>.
        /// </returns>
        internal virtual IShipCountryRepository CreateShipCountryRepository(IDatabaseUnitOfWork uow, IStoreSettingService storeSettingService)
        {
            return new ShipCountryRepository(uow, _disableAllCache ? _nullCacheProvider : _runtimeCacheProvider, storeSettingService);
        }


        /// <summary>
        /// Returns an instance of the <see cref="IShipMethodRepository"/>
        /// </summary>
        /// <param name="uow">
<<<<<<< HEAD
        /// The uow.
=======
        /// The database unit of work
>>>>>>> 6ef7d260
        /// </param>
        /// <returns>
        /// The <see cref="IShipMethodRepository"/>.
        /// </returns>
        internal virtual IShipMethodRepository CreateShipMethodRepository(IDatabaseUnitOfWork uow)
        {
            return new ShipMethodRepository(uow, _disableAllCache ? _nullCacheProvider : _runtimeCacheProvider);
        }

        /// <summary>
        /// Returns an instance of the <see cref="IShipRateTierRepository"/>
        /// </summary>
        /// <param name="uow">
<<<<<<< HEAD
        /// The uow.
=======
        /// The database unit of work
>>>>>>> 6ef7d260
        /// </param>
        /// <returns>
        /// The <see cref="IShipRateTierRepository"/>.
        /// </returns>
        internal virtual IShipRateTierRepository CreateShipRateTierRepository(IDatabaseUnitOfWork uow)
        {
            return new ShipRateTierRepository(uow, _nullCacheProvider);       
        }

        /// <summary>
        /// Returns an instance of the <see cref="IShipmentRepository"/>
        /// </summary>
        /// <param name="uow">
<<<<<<< HEAD
        /// The uow.
=======
        /// The database unit of work
>>>>>>> 6ef7d260
        /// </param>
        /// <returns>
        /// The <see cref="IShipmentRepository"/>.
        /// </returns>
        internal virtual IShipmentRepository CreateShipmentRepository(IDatabaseUnitOfWork uow)
        {
            return new ShipmentRepository(uow, _disableAllCache ? _nullCacheProvider : _runtimeCacheProvider);
        }

        /// <summary>
        /// Returns an instance of the <see cref="IStoreSettingRepository"/>
        /// </summary>
        /// <param name="uow">
<<<<<<< HEAD
        /// The uow.
=======
        /// The database unit of work
>>>>>>> 6ef7d260
        /// </param>
        /// <returns>
        /// The <see cref="IStoreSettingRepository"/>.
        /// </returns>
        internal virtual IStoreSettingRepository CreateStoreSettingRepository(IDatabaseUnitOfWork uow)
        {
            return new StoreSettingRepository(uow, _disableAllCache ? _nullCacheProvider : _runtimeCacheProvider);
        }

        /// <summary>
        /// Returns an instance of the <see cref="IWarehouseRepository"/>
        /// </summary>
        /// <param name="uow">
<<<<<<< HEAD
        /// The uow.
=======
        /// The database unit of work
>>>>>>> 6ef7d260
        /// </param>
        /// <returns>
        /// The <see cref="IWarehouseRepository"/>.
        /// </returns>
        internal virtual IWarehouseRepository CreateWarehouseRepository(IDatabaseUnitOfWork uow)
        {
            return new WarehouseRepository(uow, _disableAllCache ? _nullCacheProvider : _runtimeCacheProvider);
        }
    }
}<|MERGE_RESOLUTION|>--- conflicted
+++ resolved
@@ -57,11 +57,7 @@
         /// Returns an instance of the <see cref="IAppliedPaymentRepository"/>
         /// </summary>
         /// <param name="uow">
-<<<<<<< HEAD
-        /// The uow.
-=======
-        /// The database unit of work
->>>>>>> 6ef7d260
+        /// The database unit of work
         /// </param>
         /// <returns>
         /// The <see cref="IAppliedPaymentRepository"/>.
@@ -75,11 +71,7 @@
         /// Returns an instance of the <see cref="ITaxMethodRepository"/>
         /// </summary>
         /// <param name="uow">
-<<<<<<< HEAD
-        /// The uow.
-=======
-        /// The database unit of work
->>>>>>> 6ef7d260
+        /// The database unit of work
         /// </param>
         /// <returns>
         /// The <see cref="ITaxMethodRepository"/>.
@@ -93,33 +85,21 @@
         /// Returns an instance of the <see cref="ICustomerRepository"/>
         /// </summary>
         /// <param name="uow">
-<<<<<<< HEAD
-        /// The uow.
-=======
-        /// The database unit of work
->>>>>>> 6ef7d260
+        /// The database unit of work
         /// </param>
         /// <returns>
         /// The <see cref="ICustomerRepository"/>.
         /// </returns>
         internal virtual ICustomerRepository CreateCustomerRepository(IDatabaseUnitOfWork uow)
         {
-<<<<<<< HEAD
-            return new CustomerRepository(uow, _disableAllCache ? _nullCacheProvider : _runtimeCacheProvider);
-=======
             return new CustomerRepository(uow, _disableAllCache ? _nullCacheProvider : _runtimeCacheProvider, CreateCustomerAddressRepository(uow));
->>>>>>> 6ef7d260
         }
 
         /// <summary>
         /// Returns an instance of the <see cref="IAnonymousCustomerRepository"/>
         /// </summary>
         /// <param name="uow">
-<<<<<<< HEAD
-        /// The uow.
-=======
-        /// The database unit of work
->>>>>>> 6ef7d260
+        /// The database unit of work
         /// </param>
         /// <returns>
         /// The <see cref="IAnonymousCustomerRepository"/>.
@@ -133,11 +113,7 @@
         /// Returns an instance of the <see cref="ICustomerAddressRepository"/>
         /// </summary>
         /// <param name="uow">
-<<<<<<< HEAD
-        /// The uow.
-=======
-        /// The database unit of work
->>>>>>> 6ef7d260
+        /// The database unit of work
         /// </param>
         /// <returns>
         /// The <see cref="ICustomerAddressRepository"/>.
@@ -161,11 +137,7 @@
         /// Gets an instance of the <see cref="IItemCacheLineItemRepository"/>
         /// </summary>
         /// <param name="uow">
-<<<<<<< HEAD
-        /// The uow.
-=======
-        /// The database unit of work
->>>>>>> 6ef7d260
+        /// The database unit of work
         /// </param>
         /// <returns>
         /// The <see cref="IItemCacheLineItemRepository"/>.
@@ -179,11 +151,7 @@
         /// Returns an instance of the <see cref="IInvoiceRepository"/>
         /// </summary>
         /// <param name="uow">
-<<<<<<< HEAD
-        /// The uow.
-=======
-        /// The database unit of work
->>>>>>> 6ef7d260
+        /// The database unit of work
         /// </param>
         /// <returns>
         /// The <see cref="IInvoiceRepository"/>.
@@ -201,11 +169,7 @@
         /// Gets an instance of the <see cref="IInvoiceLineItemRepository"/>
         /// </summary>
         /// <param name="uow">
-<<<<<<< HEAD
-        /// The uow.
-=======
-        /// The database unit of work
->>>>>>> 6ef7d260
+        /// The database unit of work
         /// </param>
         /// <returns>
         /// The <see cref="IInvoiceLineItemRepository"/>.
@@ -219,11 +183,7 @@
         /// Returns an instance of the <see cref="IInvoiceStatusRepository"/>
         /// </summary>
         /// <param name="uow">
-<<<<<<< HEAD
-        /// The uow.
-=======
-        /// The database unit of work
->>>>>>> 6ef7d260
+        /// The database unit of work
         /// </param>
         /// <returns>
         /// The <see cref="IInvoiceStatusRepository"/>.
@@ -237,11 +197,7 @@
         /// The create gateway provider repository.
         /// </summary>
         /// <param name="uow">
-<<<<<<< HEAD
-        /// The uow.
-=======
-        /// The database unit of work
->>>>>>> 6ef7d260
+        /// The database unit of work
         /// </param>
         /// <returns>
         /// The <see cref="IGatewayProviderRepository"/>.
@@ -255,11 +211,7 @@
         /// Returns and instance of the <see cref="INotificationMessageRepository"/>
         /// </summary>
         /// <param name="uow">
-<<<<<<< HEAD
-        /// The uow.
-=======
-        /// The database unit of work
->>>>>>> 6ef7d260
+        /// The database unit of work
         /// </param>
         /// <returns>
         /// The <see cref="INotificationMessageRepository"/>.
@@ -273,11 +225,7 @@
         /// Returns an instance of the <see cref="INotificationMethodRepository"/>
         /// </summary>
         /// <param name="uow">
-<<<<<<< HEAD
-        /// The uow.
-=======
-        /// The database unit of work
->>>>>>> 6ef7d260
+        /// The database unit of work
         /// </param>
         /// <returns>
         /// The <see cref="INotificationMethodRepository"/>.
@@ -291,11 +239,7 @@
         /// Returns an instance of the <see cref="IOrderRepository"/>
         /// </summary>
         /// <param name="uow">
-<<<<<<< HEAD
-        /// The uow.
-=======
-        /// The database unit of work
->>>>>>> 6ef7d260
+        /// The database unit of work
         /// </param>
         /// <returns>
         /// The <see cref="IOrderRepository"/>.
@@ -309,11 +253,7 @@
         /// Gets an instance of teh <see cref="IOrderLineItemRepository"/>
         /// </summary>
         /// <param name="uow">
-<<<<<<< HEAD
-        /// The uow.
-=======
-        /// The database unit of work
->>>>>>> 6ef7d260
+        /// The database unit of work
         /// </param>
         /// <returns>
         /// The <see cref="IOrderLineItemRepository"/>.
@@ -327,11 +267,7 @@
         /// Returns an instance of the <see cref="IOrderStatusRepository"/>
         /// </summary>
         /// <param name="uow">
-<<<<<<< HEAD
-        /// The uow.
-=======
-        /// The database unit of work
->>>>>>> 6ef7d260
+        /// The database unit of work
         /// </param>
         /// <returns>
         /// The <see cref="IOrderStatusRepository"/>.
@@ -345,11 +281,7 @@
         /// Returns an instance of the <see cref="IPaymentRepository"/>
         /// </summary>
         /// <param name="uow">
-<<<<<<< HEAD
-        /// The uow.
-=======
-        /// The database unit of work
->>>>>>> 6ef7d260
+        /// The database unit of work
         /// </param>
         /// <returns>
         /// The <see cref="IPaymentRepository"/>.
@@ -363,11 +295,7 @@
         /// Returns an instance of the <see cref="IPaymentMethodRepository"/>
         /// </summary>
         /// <param name="uow">
-<<<<<<< HEAD
-        /// The uow.
-=======
-        /// The database unit of work
->>>>>>> 6ef7d260
+        /// The database unit of work
         /// </param>
         /// <returns>
         /// The <see cref="IPaymentMethodRepository"/>.
@@ -381,11 +309,7 @@
         /// Returns an instance of the <see cref="IProductRepository"/>
         /// </summary>
         /// <param name="uow">
-<<<<<<< HEAD
-        /// The uow.
-=======
-        /// The database unit of work
->>>>>>> 6ef7d260
+        /// The database unit of work
         /// </param>
         /// <returns>
         /// The <see cref="IProductRepository"/>.
@@ -399,11 +323,7 @@
         /// Returns an instance of the <see cref="IProductVariantRepository"/>
         /// </summary>
         /// <param name="uow">
-<<<<<<< HEAD
-        /// The uow.
-=======
-        /// The database unit of work
->>>>>>> 6ef7d260
+        /// The database unit of work
         /// </param>
         /// <returns>
         /// The <see cref="IProductVariantRepository"/>.
@@ -417,11 +337,7 @@
         /// Returns an instance of the <see cref="IShipCountryRepository"/>
         /// </summary>
         /// <param name="uow">
-<<<<<<< HEAD
-        /// The uow.
-=======
-        /// The database unit of work
->>>>>>> 6ef7d260
+        /// The database unit of work
         /// </param>
         /// <param name="storeSettingService">
         /// The store Setting Service.
@@ -439,11 +355,7 @@
         /// Returns an instance of the <see cref="IShipMethodRepository"/>
         /// </summary>
         /// <param name="uow">
-<<<<<<< HEAD
-        /// The uow.
-=======
-        /// The database unit of work
->>>>>>> 6ef7d260
+        /// The database unit of work
         /// </param>
         /// <returns>
         /// The <see cref="IShipMethodRepository"/>.
@@ -457,11 +369,7 @@
         /// Returns an instance of the <see cref="IShipRateTierRepository"/>
         /// </summary>
         /// <param name="uow">
-<<<<<<< HEAD
-        /// The uow.
-=======
-        /// The database unit of work
->>>>>>> 6ef7d260
+        /// The database unit of work
         /// </param>
         /// <returns>
         /// The <see cref="IShipRateTierRepository"/>.
@@ -475,11 +383,7 @@
         /// Returns an instance of the <see cref="IShipmentRepository"/>
         /// </summary>
         /// <param name="uow">
-<<<<<<< HEAD
-        /// The uow.
-=======
-        /// The database unit of work
->>>>>>> 6ef7d260
+        /// The database unit of work
         /// </param>
         /// <returns>
         /// The <see cref="IShipmentRepository"/>.
@@ -493,11 +397,7 @@
         /// Returns an instance of the <see cref="IStoreSettingRepository"/>
         /// </summary>
         /// <param name="uow">
-<<<<<<< HEAD
-        /// The uow.
-=======
-        /// The database unit of work
->>>>>>> 6ef7d260
+        /// The database unit of work
         /// </param>
         /// <returns>
         /// The <see cref="IStoreSettingRepository"/>.
@@ -511,11 +411,7 @@
         /// Returns an instance of the <see cref="IWarehouseRepository"/>
         /// </summary>
         /// <param name="uow">
-<<<<<<< HEAD
-        /// The uow.
-=======
-        /// The database unit of work
->>>>>>> 6ef7d260
+        /// The database unit of work
         /// </param>
         /// <returns>
         /// The <see cref="IWarehouseRepository"/>.
