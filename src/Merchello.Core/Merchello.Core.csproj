﻿<?xml version="1.0" encoding="utf-8"?>
<Project ToolsVersion="4.0" DefaultTargets="Build" xmlns="http://schemas.microsoft.com/developer/msbuild/2003">
  <Import Project="$(MSBuildExtensionsPath)\$(MSBuildToolsVersion)\Microsoft.Common.props" Condition="Exists('$(MSBuildExtensionsPath)\$(MSBuildToolsVersion)\Microsoft.Common.props')" />
  <PropertyGroup>
    <Configuration Condition=" '$(Configuration)' == '' ">Debug</Configuration>
    <Platform Condition=" '$(Platform)' == '' ">AnyCPU</Platform>
    <ProjectGuid>{2A83A229-C24B-4D8D-B806-7C9999EB9461}</ProjectGuid>
    <OutputType>Library</OutputType>
    <AppDesignerFolder>Properties</AppDesignerFolder>
    <RootNamespace>Merchello.Core</RootNamespace>
    <AssemblyName>Merchello.Core</AssemblyName>
    <TargetFrameworkVersion>v4.5</TargetFrameworkVersion>
    <FileAlignment>512</FileAlignment>
    <SolutionDir Condition="$(SolutionDir) == '' Or $(SolutionDir) == '*Undefined*'">..\</SolutionDir>
    <RestorePackages>true</RestorePackages>
  </PropertyGroup>
  <PropertyGroup Condition=" '$(Configuration)|$(Platform)' == 'Debug|AnyCPU' ">
    <DebugSymbols>true</DebugSymbols>
    <DebugType>full</DebugType>
    <Optimize>false</Optimize>
    <OutputPath>bin\Debug\</OutputPath>
    <DefineConstants>DEBUG;TRACE</DefineConstants>
    <ErrorReport>prompt</ErrorReport>
    <WarningLevel>4</WarningLevel>
    <PlatformTarget>AnyCPU</PlatformTarget>
  </PropertyGroup>
  <PropertyGroup Condition=" '$(Configuration)|$(Platform)' == 'Release|AnyCPU' ">
    <DebugType>pdbonly</DebugType>
    <Optimize>true</Optimize>
    <OutputPath>bin\Release\</OutputPath>
    <DefineConstants>TRACE</DefineConstants>
    <ErrorReport>prompt</ErrorReport>
    <WarningLevel>4</WarningLevel>
  </PropertyGroup>
  <PropertyGroup Condition="'$(Configuration)|$(Platform)' == 'Debug|x64'">
    <DebugSymbols>true</DebugSymbols>
    <OutputPath>bin\x64\Debug\</OutputPath>
    <DefineConstants>DEBUG;TRACE</DefineConstants>
    <DebugType>full</DebugType>
    <PlatformTarget>x64</PlatformTarget>
    <ErrorReport>prompt</ErrorReport>
    <CodeAnalysisRuleSet>MinimumRecommendedRules.ruleset</CodeAnalysisRuleSet>
  </PropertyGroup>
  <PropertyGroup Condition="'$(Configuration)|$(Platform)' == 'Release|x64'">
    <OutputPath>bin\x64\Release\</OutputPath>
    <DefineConstants>TRACE</DefineConstants>
    <Optimize>true</Optimize>
    <DebugType>pdbonly</DebugType>
    <PlatformTarget>x64</PlatformTarget>
    <ErrorReport>prompt</ErrorReport>
    <CodeAnalysisRuleSet>MinimumRecommendedRules.ruleset</CodeAnalysisRuleSet>
  </PropertyGroup>
  <ItemGroup>
    <Reference Include="MiniProfiler">
      <HintPath>..\packages\MiniProfiler.2.1.0\lib\net40\MiniProfiler.dll</HintPath>
    </Reference>
    <Reference Include="System" />
    <Reference Include="System.Configuration" />
    <Reference Include="System.Core" />
    <Reference Include="System.Runtime.Caching" />
    <Reference Include="System.Runtime.Serialization" />
    <Reference Include="System.Web" />
    <Reference Include="System.Xml.Linq" />
    <Reference Include="System.Data.DataSetExtensions" />
    <Reference Include="Microsoft.CSharp" />
    <Reference Include="System.Data" />
    <Reference Include="System.Xml" />
    <Reference Include="Umbraco.Core, Version=1.0.4927.23554, Culture=neutral, processorArchitecture=MSIL">
      <SpecificVersion>False</SpecificVersion>
      <HintPath>..\packages\UmbracoCms.Core.6.1.3\lib\Umbraco.Core.dll</HintPath>
    </Reference>
  </ItemGroup>
  <ItemGroup>
    <Compile Include="ActivatorHelper.cs" />
    <Compile Include="Configuration\PluginConfiguration.cs" />
    <Compile Include="Events\ConvertEventArgs.cs" />
    <Compile Include="Events\DatabaseCreationEventArgs.cs" />
    <Compile Include="Events\DeleteEventArgs.cs" />
    <Compile Include="Events\EventArgsBase.cs" />
    <Compile Include="Events\EventExtensions.cs" />
    <Compile Include="Events\NewEventArgs.cs" />
    <Compile Include="Events\SaveEventArgs.cs" />
    <Compile Include="Events\TypedEventHandler.cs" />
<<<<<<< HEAD
    <Compile Include="IBootManager.cs" />
    <Compile Include="IPluginApplication.cs" />
    <Compile Include="Persistence\Migrations\Initial\PluginDatabaseSchemaResult.cs" />
    <Compile Include="MerchelloPluginContext.cs" />
    <Compile Include="Persistence\SqlSyntax\PluginSqlSyntaxContext.cs" />
    <Compile Include="MerchelloPluginBase.cs" />
    <Compile Include="CoreBootManager.cs" />
=======
    <Compile Include="Models\Address.cs" />
    <Compile Include="Models\IAddress.cs" />
>>>>>>> b039f784
    <Compile Include="Models\TypeFields\MerchelloType.cs" />
    <Compile Include="Models\TypeFields\ProductTypeField.cs" />
    <Compile Include="Models\Rdbms\TypeFieldDto.cs" />
    <Compile Include="Models\TypeFields\TypeFieldProvider.cs" />
    <Compile Include="Persistence\DatabaseModelDefinitions\DefinitionFactory.cs">
      <SubType>Code</SubType>
    </Compile>
    <Compile Include="Persistence\Factories\AddressFactory.cs" />
    <Compile Include="Persistence\Repositories\ICustomerRepository.cs" />
    <Compile Include="Persistence\Mappers\AddressMapper.cs" />
    <Compile Include="Persistence\Mappers\MerchelloMappers.cs" />
    <Compile Include="Persistence\Migrations\Initial\BaseDataCreation.cs" />
    <Compile Include="Models\EntityBase\ISingularRoot.cs" />
    <Compile Include="ObjectResolution\Resolution.cs" />
    <Compile Include="Persistence\Mappers\CustomerMapper.cs" />
    <Compile Include="Persistence\Mappers\DtoMapModel.cs" />
    <Compile Include="Models\TypeFields\AddressTypeField.cs" />
    <Compile Include="Models\TypeFields\BasketTypeField.cs" />
    <Compile Include="Configuration\Outline\TypeFieldDefinitionsElement.cs" />
    <Compile Include="Models\EntityBase\Entity.cs" />
    <Compile Include="Models\EntityBase\IdEntity.cs" />
    <Compile Include="Models\EntityBase\IIdEntity.cs" />
    <Compile Include="Models\EntityBase\IKeyEntity.cs" />
    <Compile Include="Models\EntityBase\ITracksDirty.cs" />
    <Compile Include="Models\EntityBase\KeyEntity.cs" />
    <Compile Include="Models\EntityBase\MerchelloEntityBase.cs" />
    <Compile Include="Models\ICustomer.cs" />
    <Compile Include="Models\TypeFields\ITypeField.cs" />
    <Compile Include="Configuration\Outline\TypeFieldCollection.cs" />
    <Compile Include="Configuration\Outline\TypeFieldElement.cs" />
    <Compile Include="Configuration\Outline\MerchelloSection.cs" />
    <Compile Include="Configuration\MerchelloVersion.cs" />
    <Compile Include="ExpressionHelper.cs" />
    <Compile Include="Models\TypeFields\InvoiceItemTypeField.cs" />
    <Compile Include="LambdaExpressionCacheKey.cs" />
    <Compile Include="Mandate.cs" />
    <Compile Include="Models\Customer.cs" />
    <Compile Include="Models\IExtendableDataEntity.cs" />
    <Compile Include="Models\IInvoice.cs" />
    <Compile Include="Models\IInvoiceItem.cs" />
    <Compile Include="Models\IInvoiceItemItemization.cs" />
    <Compile Include="Models\IItemization.cs" />
    <Compile Include="Models\InvoiceItem.cs" />
    <Compile Include="Models\InvoiceItemItemization.cs" />
    <Compile Include="Models\InvoiceStatus.cs" />
    <Compile Include="Models\IShipment.cs" />
    <Compile Include="Models\TypeFields\PaymentMethodTypeField.cs" />
    <Compile Include="Models\Rdbms\AddressDto.cs" />
    <Compile Include="Models\Rdbms\AnonymousDto.cs" />
    <Compile Include="Models\Rdbms\BasketItemDto.cs" />
    <Compile Include="Models\Rdbms\CustomerDto.cs" />
    <Compile Include="Models\Rdbms\ExtendedDataDto.cs" />
    <Compile Include="Models\Rdbms\InventoryDto.cs" />
    <Compile Include="Models\Rdbms\InvoiceDto.cs" />
    <Compile Include="Models\Rdbms\InvoiceItemDto.cs" />
    <Compile Include="Models\Rdbms\InvoiceStatusDto.cs" />
    <Compile Include="Models\Rdbms\BasketDto.cs" />
    <Compile Include="Models\Rdbms\PaymentDto.cs" />
    <Compile Include="Models\Rdbms\TransactionDto.cs">
      <SubType>Code</SubType>
    </Compile>
    <Compile Include="Models\Rdbms\ShipmentDto.cs" />
    <Compile Include="Models\Rdbms\ShipMethodDto.cs" />
    <Compile Include="Models\Rdbms\WarehouseDto.cs" />
    <Compile Include="Models\TypeFields\TypeField.cs" />
    <Compile Include="Models\TypeFields\TypeFieldProxyBase.cs" />
    <Compile Include="Persistence\Caching\IRepositoryCacheProvider.cs" />
    <Compile Include="Persistence\Caching\NullCacheProvider.cs" />
    <Compile Include="Persistence\Caching\RuntimeCacheProvider.cs" />
    <Compile Include="Persistence\Factories\CustomerFactory.cs" />
    <Compile Include="Persistence\Factories\IEntityFactory.cs" />
    <Compile Include="Persistence\Mappers\BaseMapper.cs" />
    <Compile Include="Persistence\Migrations\Initial\DatabaseSchemaCreation.cs" />
    <Compile Include="Models\Rdbms\ShipMethod2WarehouseDto.cs" />
    <Compile Include="Persistence\Migrations\Initial\DatabaseShemaResult.cs" />
    <Compile Include="Persistence\Querying\BaseExpressionHelper.cs" />
    <Compile Include="Persistence\Querying\ModelToSqlExpressionHelper.cs" />
    <Compile Include="Persistence\Querying\Query.cs" />
    <Compile Include="Persistence\Querying\QueryHelper.cs" />
    <Compile Include="Persistence\Querying\SqlTranslator.cs" />
    <Compile Include="Persistence\Repositories\AddressRepository.cs" />
    <Compile Include="Persistence\Repositories\IAddressRepository.cs" />
    <Compile Include="Persistence\RepositoryFactory.cs" />
    <Compile Include="Persistence\Repositories\CustomerRepository.cs" />
    <Compile Include="Persistence\Repositories\MerchelloPetaPocoRepositoryBase.cs" />
    <Compile Include="Persistence\Repositories\MerchelloRepositoryBase.cs" />
    <Compile Include="PluginDatabaseContext.cs" />
    <Compile Include="Properties\AssemblyInfo.cs" />
    <Compile Include="Models\TypeFields\ShipMethodTypeField.cs" />
    <Compile Include="Properties\AssemblyVisibility.cs" />
    <Compile Include="Services\AddressService.cs" />
    <Compile Include="Services\IAddressService.cs" />
    <Compile Include="Services\CustomerService.cs" />
    <Compile Include="Services\ICustomerService.cs" />
    <Compile Include="Services\ServiceContext.cs" />
  </ItemGroup>
  <ItemGroup />
  <Import Project="$(MSBuildToolsPath)\Microsoft.CSharp.targets" />
  <Import Project="$(SolutionDir)\.nuget\NuGet.targets" Condition="Exists('$(SolutionDir)\.nuget\NuGet.targets')" />
  <!-- To modify your build process, add your task inside one of the targets below and uncomment it. 
       Other similar extension points exist, see Microsoft.Common.targets.
  <Target Name="BeforeBuild">
  </Target>
  <Target Name="AfterBuild">
  </Target>
  -->
</Project><|MERGE_RESOLUTION|>--- conflicted
+++ resolved
@@ -73,6 +73,7 @@
   <ItemGroup>
     <Compile Include="ActivatorHelper.cs" />
     <Compile Include="Configuration\PluginConfiguration.cs" />
+    <Compile Include="CoreBootManager.cs" />
     <Compile Include="Events\ConvertEventArgs.cs" />
     <Compile Include="Events\DatabaseCreationEventArgs.cs" />
     <Compile Include="Events\DeleteEventArgs.cs" />
@@ -81,18 +82,12 @@
     <Compile Include="Events\NewEventArgs.cs" />
     <Compile Include="Events\SaveEventArgs.cs" />
     <Compile Include="Events\TypedEventHandler.cs" />
-<<<<<<< HEAD
     <Compile Include="IBootManager.cs" />
     <Compile Include="IPluginApplication.cs" />
-    <Compile Include="Persistence\Migrations\Initial\PluginDatabaseSchemaResult.cs" />
+    <Compile Include="MerchelloPluginBase.cs" />
     <Compile Include="MerchelloPluginContext.cs" />
-    <Compile Include="Persistence\SqlSyntax\PluginSqlSyntaxContext.cs" />
-    <Compile Include="MerchelloPluginBase.cs" />
-    <Compile Include="CoreBootManager.cs" />
-=======
     <Compile Include="Models\Address.cs" />
     <Compile Include="Models\IAddress.cs" />
->>>>>>> b039f784
     <Compile Include="Models\TypeFields\MerchelloType.cs" />
     <Compile Include="Models\TypeFields\ProductTypeField.cs" />
     <Compile Include="Models\Rdbms\TypeFieldDto.cs" />
@@ -101,6 +96,7 @@
       <SubType>Code</SubType>
     </Compile>
     <Compile Include="Persistence\Factories\AddressFactory.cs" />
+    <Compile Include="Persistence\Migrations\Initial\PluginDatabaseSchemaResult.cs" />
     <Compile Include="Persistence\Repositories\ICustomerRepository.cs" />
     <Compile Include="Persistence\Mappers\AddressMapper.cs" />
     <Compile Include="Persistence\Mappers\MerchelloMappers.cs" />
@@ -179,6 +175,7 @@
     <Compile Include="Persistence\Repositories\CustomerRepository.cs" />
     <Compile Include="Persistence\Repositories\MerchelloPetaPocoRepositoryBase.cs" />
     <Compile Include="Persistence\Repositories\MerchelloRepositoryBase.cs" />
+    <Compile Include="Persistence\SqlSyntax\PluginSqlSyntaxContext.cs" />
     <Compile Include="PluginDatabaseContext.cs" />
     <Compile Include="Properties\AssemblyInfo.cs" />
     <Compile Include="Models\TypeFields\ShipMethodTypeField.cs" />
