--- conflicted
+++ resolved
@@ -9,11 +9,7 @@
     /// Represents a task responsible for adding billing information collected a checkout process to the
     /// invoice.
     /// </summary>
-<<<<<<< HEAD
-    internal class AddBillingInfoToInvoiceTask : SalePreparationAttemptChainTaskBase
-=======
     internal class AddBillingInfoToInvoiceTask : InvoiceCreationAttemptChainTaskBase
->>>>>>> 35fd6f0d
     {
         public AddBillingInfoToInvoiceTask(SalePreparationBase salePreparation) 
             : base(salePreparation)
