--- conflicted
+++ resolved
@@ -12,11 +12,7 @@
         /// <summary>
         /// The version.
         /// </summary>
-<<<<<<< HEAD
-        private static readonly Version Version = new Version("1.3.26");
-=======
         private static readonly Version Version = new Version("1.3.27");
->>>>>>> b0d741d9
 
         /// <summary>
         /// Gets the current version of Merchello.
