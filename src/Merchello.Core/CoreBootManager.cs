﻿using System;
using System.Configuration;
using System.Linq;
using System.Threading;
using Merchello.Core.Cache;
using Merchello.Core.Configuration;
using Merchello.Core.Gateways;
using Merchello.Core.Models.MonitorModels;
using Merchello.Core.Observation;
using Merchello.Core.Services;
using Umbraco.Core;
using Merchello.Core.Persistence.UnitOfWork;
using Umbraco.Core.Logging;


namespace Merchello.Core
{
    /// <summary>
    /// A bootstrapper for the Merchello Plugin which initializes all objects to be used in the Merchello Core
    /// </summary>
    /// <remarks>
    /// We needed our own bootstrapper to setup Merchello specific singletons
    /// </remarks>
    internal class CoreBootManager : BootManagerBase, IBootManager
    {
        private DisposableTimer _timer;
        private bool _isInitialized;
        private bool _isStarted;
        private bool _isComplete;
        private bool _isTest;

        private MerchelloContext _merchelloContext;
        private PetaPocoUnitOfWorkProvider _unitOfWorkProvider;
        
        public override IBootManager Initialize()
        {
            if (_isInitialized)
                throw new InvalidOperationException("The Merchello core boot manager has already been initialized");

            OnMerchelloInit();

            _timer = DisposableTimer.DebugDuration<CoreBootManager>("Merchello starting", "Merchello startup complete");
 
            // create the service context for the MerchelloAppContext   
            var connString = ConfigurationManager.ConnectionStrings[MerchelloConfiguration.Current.Section.DefaultConnectionStringName].ConnectionString;
            var providerName = ConfigurationManager.ConnectionStrings[MerchelloConfiguration.Current.Section.DefaultConnectionStringName].ProviderName;

            _unitOfWorkProvider = new PetaPocoUnitOfWorkProvider(connString, providerName);

            var serviceContext = new ServiceContext(_unitOfWorkProvider);


            var cache = ApplicationContext.Current == null
                            ? new CacheHelper(
                                    new ObjectCacheRuntimeCacheProvider(),
                                    new StaticCacheProvider(),
                                    new NullCacheProvider())
                            : ApplicationContext.Current.ApplicationCache;

            
            InitializeGatewayResolver(serviceContext, cache);
            
            CreateMerchelloContext(serviceContext, cache);

            InitializeResolvers();

            InitializeObserverSubscriptions();

            _isInitialized = true;            

            return this;
        }
       

        /// <summary>
        /// Creates the MerchelloPluginContext (singleton)
        /// </summary>
        /// <param name="serviceContext"></param>
        /// <param name="cache"></param>
        /// <remarks>
        /// Since we load fire our boot manager after Umbraco fires its "started" even, Merchello gets the benefit
        /// of allowing Umbraco to manage the various caching providers via the Umbraco CoreBootManager or WebBootManager
        /// depending on the context.
        /// </remarks>
        protected void CreateMerchelloContext(ServiceContext serviceContext, CacheHelper cache)
        {
            var gateways = new GatewayContext(serviceContext, GatewayProviderResolver.Current);
            _merchelloContext = MerchelloContext.Current = new MerchelloContext(serviceContext, gateways, cache);
        }


        private void InitializeGatewayResolver(IServiceContext serviceContext, CacheHelper cache)
        {            
            if(!GatewayProviderResolver.HasCurrent)
            GatewayProviderResolver.Current = new GatewayProviderResolver(
            PluginManager.Current.ResolveGatewayProviders(),
            serviceContext.GatewayProviderService,
            cache.RuntimeCache);                       
        }

        protected virtual void InitializeResolvers()
        {
            if(!TriggerResolver.HasCurrent)
            TriggerResolver.Current = new TriggerResolver(PluginManager.Current.ResolveObservableTriggers());

            if(!MonitorResolver.HasCurrent)
            MonitorResolver.Current = new MonitorResolver(MerchelloContext.Current.Gateways.Notification, PluginManager.Current.ResolveObserverMonitors());
        }

        protected virtual void InitializeObserverSubscriptions()
        {
            if (!TriggerResolver.HasCurrent || !MonitorResolver.HasCurrent) return;

            var monitors = MonitorResolver.Current.GetAllMonitors();

<<<<<<< HEAD
=======
            LogHelper.Info<CoreBootManager>("Starting subscribing Monitors to Triggers");

>>>>>>> ec33a810
            foreach (var monitor in monitors)
            {
                monitor.Subscribe(TriggerResolver.Current);
            }

            LogHelper.Info<Umbraco.Core.CoreBootManager>("Finished subscribing Monitors to Triggers");
            
        }

        //protected void BindEventTriggers()
        //{
        //    LogHelper.Info<CoreBootManager>("Beginning Merchello Trigger Binding");
        //    foreach (var trigger in TriggerResolver.Current.GetAllTriggers())
        //    {
        //        var att = trigger.GetType().GetCustomAttributes<TriggerForAttribute>(false).FirstOrDefault();

        //        if (att == null) continue;

        //        var bindTo = att.Type.GetEvent(att.HandleEvent);

        //        if (bindTo == null) continue;

        //        var mi = trigger.GetType().GetMethod("Invoke", BindingFlags.Instance | BindingFlags.Public);

        //        bindTo.AddEventHandler(trigger, Delegate.CreateDelegate(bindTo.EventHandlerType, trigger, mi));

        //        LogHelper.Info<CoreBootManager>(string.Format("Binding {0} to {1} - {2} event", trigger.GetType().Name, att.Type.Name, att.HandleEvent));
        //    }
        //}

        /// <summary>
        /// Fires after initialization and calls the callback to allow for customizations to occur
        /// </summary>
        /// <param name="afterStartup"></param>
        /// <returns></returns>
        public override IBootManager Startup(Action<MerchelloContext> afterStartup)
        {
            if (_isStarted)
                throw new InvalidOperationException("The boot manager has already been initialized");

            if (afterStartup != null)
                afterStartup(MerchelloContext.Current);

            _isStarted = true;

            return this;
        }

        /// <summary>
        /// Fires after startup and calls the callback once customizations are locked
        /// </summary>
        public override IBootManager Complete(Action<MerchelloContext> afterComplete)
        {
            if(_isComplete)
                throw new InvalidOperationException("The boot manager has already been completed");
            
            if (afterComplete != null)
            {
                afterComplete(MerchelloContext.Current);                
            }

            _isComplete = true;

            return this;
        }

        internal bool IsStarted
        {
            get { return _isStarted; }
        }


        internal bool IsInitialized
        {
            get { return _isInitialized; }
        }

        /// <summary>
        /// Flag for unit testing
        /// </summary>
        internal bool IsUnitTest
        {
            get { return _isTest; }
            set { _isTest = value; }
        }

    }
}<|MERGE_RESOLUTION|>--- conflicted
+++ resolved
@@ -113,11 +113,8 @@
 
             var monitors = MonitorResolver.Current.GetAllMonitors();
 
-<<<<<<< HEAD
-=======
             LogHelper.Info<CoreBootManager>("Starting subscribing Monitors to Triggers");
 
->>>>>>> ec33a810
             foreach (var monitor in monitors)
             {
                 monitor.Subscribe(TriggerResolver.Current);
