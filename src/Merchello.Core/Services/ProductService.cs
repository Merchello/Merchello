--- conflicted
+++ resolved
@@ -35,11 +35,7 @@
         /// <summary>
         /// The valid sort fields.
         /// </summary>
-<<<<<<< HEAD
-        private static readonly string[] ValidSortFields = { "sku", "name", "price", "saleprice", "sellprice" };
-=======
-        private static readonly string[] ValidSortFields = { "sku", "name", "price", "saleprice", "createdate" };
->>>>>>> b9a2f588
+        private static readonly string[] ValidSortFields = { "sku", "name", "price", "saleprice", "createdate", "sellprice" };
 
         /// <summary>
         /// The product variant service.
