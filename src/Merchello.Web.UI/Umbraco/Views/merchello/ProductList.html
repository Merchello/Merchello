--- conflicted
+++ resolved
@@ -36,33 +36,20 @@
                             <label for="productFilter">Filter By</label>
                             <input id="productFilter" class="form-control span8" name="productFilter" data-ng-model="filtertext" placeholder="Start typing an item's name..." />
                         </div>
-<<<<<<< HEAD
-                    </form>
-                </div>
-                <div class="merchello-pane">
 
-                    <label for="limitSelect">Number of products to display</label>
-                    <select name="limitSelect" data-ng-model="limitAmount">
-                        <option selected value="10">10</option>
-                        <option value="25">25</option>
-                        <option value="50">50</option>
-                        <option value="100">100</option>
-                    </select>
-=======
                         <div class="col-xs-2 span2">
                             <label for="limitSelect">Number of products to display</label>
                             <select name="limitSelect" class="col-xs-12 span12" data-ng-model="limitAmount">
-                                <option selected value="5">5</option>
                                 <option selected value="10">10</option>
-                                <option selected value="25">25</option>
-                                <option selected value="100">100</option>
+                                <option value="25">25</option>
+                                <option value="50">50</option>
+                                <option value="100">100</option>
                             </select>
                         </div>
                     </div>
                 </form>
             </div>
             <div class="merchello-pane">
->>>>>>> 44e7889e
                     
                 <table class="table table-hover merchello-selectable-table sortable">
                     <thead>
