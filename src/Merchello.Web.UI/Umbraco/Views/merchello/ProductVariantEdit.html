﻿<link href="/App_Plugins/Merchello/Common/Css/merchello.css" rel="stylesheet">

<form novalidate name="productVariantForm" 
      data-ng-controller="Merchello.Editors.ProductVariant.EditController" 
      data-ng-show="loaded" 
      data-ng-submit="save()">
    <umb-panel val-show-validation>

        <umb-header>

            <div class="span4">
                 <umb-content-name 
                    ng-model="productVariant.name" 
                    placeholder="Enter a product name">
                </umb-content-name>
            </div>


            <div class="col-xs-8 span8">
                <div class="btn-toolbar pull-right umb-btn-toolbar">
                    <div class="btn-group">
<<<<<<< HEAD
                        
                        <button type="submit" data-ng-disabled="productVariantForm.$invalid" data-ng-click="save(productVariantForm)" class="btn btn-success">Save</button>

=======
                        <button type="submit" class="btn btn-success">Save</button>
>>>>>>> 44e7889e
                    </div>
                </div>
            </div>

        </umb-header>
        
        <div class="merchello-panel-body row-fluid">
            <div class="tab-content">
                <div class="merchello-pane">
                    
                    <!-- Property classes from Umbraco styles -->
                    <div class="control-group umb-control-group">
                        <label class="merchello-control-label">
                            Variant Information
                            <small>Configure this variant</small>
                        </label>

                        <div class="merchello-controls">

                            <div data-ng-show="creatingVariant">
                                <h3>Create A Variant</h3>
                                <p>You can add more variants down below, but to keep it simple... let's just start with one.</p>
                            </div>

                            <div class="row-fluid">
                                <div class="form-group col-xs-6 span6">
                                    <label for="price">Price</label>
                                    <input id="price" name="price" required data-ng-pattern="/^\d+(\.\d+)?$/" type="text" class="form-control col-xs-8 span8" data-ng-model="productVariant.price" />
                                </div>

                                <div class="form-group col-xs-6 span6">
                                    <label for="saleprice">Sale Price</label>
                                    <input id="saleprice" name="saleprice" type="text" class="form-control col-xs-8 span8" data-ng-model="productVariant.salePrice" />
                                </div>
                            </div>

                            <div class="row-fluid">
                                <div class="form-group col-xs-6 span6">
                                    <label for="sku">Base Sku <small>Must have a unique SKU</small></label>
                                    <input id="Text2" name="sku" required type="text" class="form-control col-xs-8 span8" data-ng-model="productVariant.sku" />
                                </div>

                                <div class="form-group col-xs-6 span6">
                                    <label for="barcode">Barcode <small>e.g. UPC, ISBN</small></label>
                                    <input id="barcode" name="barcode" type="text" class="form-control col-xs-8 span8" data-ng-model="productVariant.barcode" />
                                </div>
                            </div>
                                    
                            <div class="row">
                                <div class="form-group col-xs-6 span6">
                                    <label for="sku">Manufacturer</label>
                                    <input id="Text1" name="sku" type="text" class="form-control col-xs-8 span8"  />
                                </div>

                                <div class="form-group col-xs-6 span6">
                                    <label for="barcode">Manufacturer's Model No.</label>
                                    <input id="Text3" name="barcode" type="text" class="form-control col-xs-8 span8"  />
                                </div>
                            </div>

                            <div class="row">
                                <div class="form-group col-xs-6 span6">
                                    <label class="label-checkbox"><input name="onsale" type="checkbox" data-ng-model="productVariant.hasDigitalDownload"> <span>This variant has digital goods</span></label>
                                    <label class="label-checkbox" data-ng-show="creatingVariant || !product.hasVariants"><input name="onsale" type="checkbox" data-ng-model="productVariant.hasOptions"> <span>This variant has options (like size or color)</span></label>
                                    <label class="label-checkbox"><input name="onsale" type="checkbox" data-ng-model="productVariant.taxable"> <span>This variant is taxable</span></label>
                                </div>
                                <div class="form-group col-xs-6 span6">
                                    <label class="label-checkbox"><input name="chargetaxes" type="checkbox" data-ng-model="productVariant.trackInventory" data-ng-disabled="productVariant.hasOptions"> <span>Track inventory for this variant</span></label>
                                    <label class="label-checkbox"><input name="shippable" type="checkbox" data-ng-model="productVariant.shippable"> <span>This variant is shippable</span></label>
                                </div>
                            </div>

                        </div>
                    </div>

                    <div class="control-group umb-control-group" data-ng-class="{ 'open': productVariant.hasDigitalDownload, 'closed': (!productVariant.hasDigitalDownload) }" >
                        <label class="merchello-control-label">
                            Digital Downloads
                            <small>Add a file to your product variant</small>
                        </label>

                        <div class="merchello-controls">

                            <div><a data-ng-click="chooseMedia()" class="btn btn-primary">Choose Media</a></div>

                        </div>
                    </div>
              
                    <div class="control-group umb-control-group" data-ng-class="{ 'open': productVariant.hasOptions, 'closed': (!productVariant.hasOptions) }" >
                        <label class="merchello-control-label">
                            Multiple Options
                            <small>Add options to this variant and auto-populate additional variants for each option</small>
                        </label>

                        <div class="merchello-controls row-fluid">

                            <div class="well col-xs-10 span10">
                                <table class="table">
                                    <tr>
                                        <th>
                                            Option Name
                                        </th>
                                        <th>
                                            Option Values
                                        </th>
                                    </tr>
                                    <tr data-ng-repeat="option in product.productOptions | orderBy:'sortOrder'">
                                        <td>
                                            <input class="form-control" type="text" data-ng-model="option.name" />
                                        </td>
                                        <td>
                                            <tag-manager tags="option.choices"></tag-manager>
                                            <span data-ng-repeat="choice in option.choices">
                                                {{choice.name}},
                                            </span>
                                        </td>
                                    </tr>
                                </table>

                                <div>
                                    <a data-ng-click="addOption()" class="btn add">Add Another Option</a>
                                </div>

                                <div>
                                    <a data-ng-click="update()" class="btn btn-primary add">Update</a>
                                </div>
                            </div>

                            <div class="col-xs-10 span10">
                                <table class="table table-striped">
                                    <tr>
                                        <th>
                                            Variant
                                        </th>
                                        <th>
                                            Price
                                        </th>
                                        <th>
                                            SKU <small>(optional)</small>
                                        </th>
                                        <th>
                                            Barcode <small>(optional)</small>
                                        </th>
                                        <th>
                                            Inventory
                                        </th>
                                    </tr>
                                    <tr data-ng-repeat="variant in product.productVariants">
                                        <td>
                                            <input type="checkbox" data-ng-model="variant.selected"/>
                                            <span data-ng-repeat="attribute in variant.productAttributes">
                                                <span>{{variant.name}}</span>
                                                <span data-ng-show="!$last"> / </span>
                                            </span>                                                    
                                        </td>
                                        <td>
                                            <input class="form-control input-mini" data-ng-model="variant.price" />
                                        </td>
                                        <td>
                                            <input class="form-control input-mini" data-ng-model="variant.sku" />
                                        </td>
                                        <td>
                                            <input class="form-control input-mini" data-ng-model="variant.barcode" />
                                        </td>
                                        <td>
                                            <input class="form-control input-mini" data-ng-model="variant.inventory" />
                                        </td>
                                    </tr>
                                </table>
                            </div>

                            <div class="row-fluid">

                                <div class="warning col-xs-10 span10">
                                    <i class="icon-alert large"></i>
                                    <p>Important: If you choose to track inventory, it must be set manually for each variant (listed below) once this product has been saved.  However, you can set a base default inventory, applied to <strong>all variants</strong> here.</p>
                                </div>

                                <div class="form-group col-xs-6 span6">
                                    <label for="base-inventory">Base Inventory</label>
                                    <input id="base-inventory" type="text" name="base-inventory" class="form-control col-xs-8 span8"  />
                                </div>

                            </div>

                        </div>
                    </div>


                    <div class="control-group umb-control-group" data-ng-class="{ 'open': (productVariant.trackInventory && !productVariant.hasOptions), 'closed': (!productVariant.trackInventory || productVariant.hasOptions) }">
                        <label class="merchello-control-label">
                            Inventory Tracking
                            <small>Set preferences for handling out of stock and adjust inventory for this variant</small>
                        </label>

                        <div class="merchello-controls row-fluid">

                            <div class="well span10">
                                <p>How do you want to handle out of stock inventory?</p>

                                <div class="radio-group">
                                    <label class="label-radio"><input name="onsale" type="radio" value="" data-ng-model="productVariant.outOfStockPurchase" checked="checked"> <span>Stop selling</span></label>
                                    <label class="label-radio"><input name="onsale" type="radio" value="true" data-ng-model="productVariant.outOfStockPurchase"> <span>Continue selling and...</span></label>
                                </div>

                                <div class="form-group row-fluid" data-ng-class="{ 'open': productVariant.outOfStockPurchase, 'closed': (!productVariant.outOfStockPurchase) }">
                                    <div class="span12 col-xs-12">
                                        <label for="outOfStockMessage">Post the following message:</label>
                                        <textarea id="outOfStockMessage" rows="3" name="outOfStockMessage" class="col-xs-5 span5" ></textarea>
                                    </div>
                                    <div class="span12 col-xs-12">
                                        <label for="stopSellingAmount">Stop selling at negative...</label>
                                        <div class="input-append col-xs-12 span12"><input id="stopSellingAmount" name="stopSellingAmount" class="col-xs-2 span2" type="text" /><span class="add-on">items</span></div>
                                    </div>
                                </div>
                            </div>

                            <div class="span10">
                                <table class="table table-striped">
                                    <tr>
                                        <th></th>
                                        <th class="name">Warehouses</th>
                                        <th>Stock</th>
                                        <th>Add a Few...</th>
                                        <th>Set To...</th>
                                    </tr>
                                    <tr>
                                        <td class="span1"><input name="onsale" type="checkbox" disabled="disabled"></td>
                                        <td class="name">Warehouse 1</td>
                                        <td>11</td>
                                        <td><input type="text" class="col-xs-8 span8" /></td>
                                        <td><input type="text" class="col-xs-8 span8" /></td>
                                    </tr>
                                </table>
                            </div>

                        </div>
                    </div>

                    <div class="control-group umb-control-group" data-ng-class="{ 'open': productVariant.shippable, 'closed': (!productVariant.shippable) }">
                        <label class="merchello-control-label">
                            Shipping Information
                            <small>Set shipping variables: Weight, dimensions, and vendor</small>
                        </label>

                        <div class="merchello-controls">

                            <div class="row-fluid">
                                <div class="form-group span6 col-xs-6">
                                    <label for="weight">Weight <small>(in pounds)</small></label>
                                    <input type="text" id="weight" name="weight" class="form-control col-xs-8 span8" data-ng-model="productVariant.weight" />
                                </div>
                                <div class="form-group span6 col-xs-6">
                                    <label for="vendor">Vendor<small>(ie Microsoft, American Apparel)</small></label>
                                    <select id="vendor" name="vendor" disabled="disabled" class="form-control col-xs-8 span8">
                                        <option>Your Vendor</option>
                                    </select>
                                </div>
                                <div class="form-group span6 col-xs-6">
                                    <label for="length">Dimensions <small>(inches)</small></label>
                                    <div class="form-inline">
                                        <div class="input-append col-xs-3 span3"><input type="text" id="length" name="length" class="form-control col-xs-8 span8" data-ng-model="productVariant.length" /><span class="add-on">L</span></div>
                                        <div class="input-append  col-xs-3 span3"><input type="text" id="width" name="width" class="form-control col-xs-8 span8" data-ng-model="productVariant.width" /><span class="add-on">W</span></div>
                                        <div class="input-append  col-xs-3 span3"><input type="text" id="height" name="height" class="form-control col-xs-8 span8" data-ng-model="productVariant.height" /><span class="add-on">H</span></div>
                                    </div>
                                </div>
                            </div>

                        </div>
                    </div>

                    <div class="control-group umb-control-group">
                        <label class="merchello-control-label">
                            <label><input data-ng-model="debugging" type="checkbox" /> Debug</label>
                            <small>Check to show debugging info</small>
                        </label>

                        <div class="merchello-controls">

                            <div data-ng-show="debugging">
                                <h3>Product</h3>
                                <div>{{product | json}}</div>
                                <h3>Product Variant (this could be the master)</h3>
                                <div>{{productVariant | json}}</div>
                           </div>

                        </div>
                    </div>

                </div>
                <!-- /merchello-pane -->

            </div>
        </div>

    </umb-panel>
</form><|MERGE_RESOLUTION|>--- conflicted
+++ resolved
@@ -19,13 +19,9 @@
             <div class="col-xs-8 span8">
                 <div class="btn-toolbar pull-right umb-btn-toolbar">
                     <div class="btn-group">
-<<<<<<< HEAD
-                        
+          
                         <button type="submit" data-ng-disabled="productVariantForm.$invalid" data-ng-click="save(productVariantForm)" class="btn btn-success">Save</button>
 
-=======
-                        <button type="submit" class="btn btn-success">Save</button>
->>>>>>> 44e7889e
                     </div>
                 </div>
             </div>
