--- conflicted
+++ resolved
@@ -49,17 +49,11 @@
   <typeFieldDefinitions />
 
 
-<<<<<<< HEAD
-  <!-- Introduced patternFormatter in version 1.1.1 -->
-  <patternFormatter>
-      <replacements>
-=======
 
 
     <!-- Introduced patternFormatter in version 1.1.1 -->
     <patternFormatter>
 
->>>>>>> ec33a810
         <!-- patterns to search and replace can be 
           
           <replace alias="Company" pattern="{{Company}}" replacement="Mindfly Web Design Studio" replacementInMonitor="false" />
@@ -70,48 +64,6 @@
           a MonitorModel that only contains shipment information will not be able to populate Billing information ...
           
           -->
-<<<<<<< HEAD
-        
-        <!-- INVOICE -->
-        <replace alias="InvoiceNumber" pattern="{{InvoiceNumber}}" replacementInMonitor="true" />
-        <replace alias="InvoiceDate" pattern="{{InvoiceDate}}" replacementInMonitor="true" />
-        <replace alias="BillToName" pattern="{{BillToName}}" replacementInMonitor="true" />
-        <replace alias="BillToAddress1" pattern="{{BillToAddress1}}" replacementInMonitor="true" />
-        <replace alias="BillToAddress2" pattern="{{BillToAddress2}}" replacementInMonitor="true" />
-        <replace alias="BillToLocality" pattern="{{BillToLocality}}" replacementInMonitor="true" />
-        <replace alias="BillToRegion" pattern="{{BillToRegion}}" replacementInMonitor="true" />
-        <replace alias="BillToPostalCode" pattern="{{BillToPostalCode}}" replacementInMonitor="true" />
-        <replace alias="BillToCountryCode" pattern="{{BillToName}}" replacementInMonitor="true" />
-        <replace alias="BillToEmail" pattern="{{BillToEmail}}" replacementInMonitor="true" />
-        <replace alias="BillToPhone" pattern="{{BillToPhone}}" replacementInMonitor="true" />
-        <replace alias="BillToCompany" pattern="{{BillToCompany}}" replacementInMonitor="true" />   
-        <replace alias="InvoiceStatus" pattern="{{InvoiceStatus}}" replacementInMonitor="true" />        
-        
-        <replace alias="InvoiceItemIterationStart" pattern="{{IterationStart[Invoice.Items]}}" replacementInMonitor="true" />                
-        <replace alias="InvoiceItemIterationEnd" pattern="{{IterationEnd[Invoice.Items]}}" replacementInMonitor="true" />
-                
-        <replace alias="TotalPrice" pattern="{{TotalPrice}}" />
-
-        <!-- ORDER -->
-        
-        <replace alias="OrderItemIterationStart" pattern="{{IterationStart[Order.Items]}}" replacementInMonitor="true" />
-        <replace alias="OrderItemIterationEnd" pattern="{{IterationEnd[Order.Items]}}" replacementInMonitor="true" />
-        
-        <!-- PAYMENT -->
-        <replace alias="PaymentMethodName" pattern="{{PaymentMethodName}}" replacementInMonitor="true" />
-        <replace alias="PaymentAmount" pattern="{{PaymentAmount}}" replacementInMonitor="true" />
-        <replace alias="PamentReferenceNumber" pattern="{{ReferenceNumber}}" replacementInMonitor="true" />
-        
-        <!-- LINE ITEMS -->
-        <replace alias="LineItemSku" pattern="{{Item.Sku}}" replacementInMonitor="true" />
-        <replace alias="LineItemName" pattern="{{Item.Name}}" replacementInMonitor="true" />
-        <replace alias="LineItemPrice" pattern="{{Item.Price}}" replacementInMonitor="true" />
-        <replace alias="LineItemQuantity" pattern="{{Item.Quantity}}" replacementInMonitor="true" />
-        
-      </replacements>
-
-  </patternFormatter>
-=======
 
         <!-- INVOICE -->
         <replace alias="InvoiceNumber" pattern="{{InvoiceNumber}}" />
@@ -169,7 +121,6 @@
 
 
     </patternFormatter>
->>>>>>> ec33a810
   
   <!--    Country provinces are used by Shipping and Taxations providers  -->
   <regionalProvinces>
