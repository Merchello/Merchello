--- conflicted
+++ resolved
@@ -9,10 +9,7 @@
             </div>
             <div class="span8">
                 <div class="btn-toolbar pull-right umb-btn-toolbar">
-<<<<<<< HEAD
                     <!-- New Order Button -->
-=======
->>>>>>> 4216a6b1
                     <div class="btn-group">
                         <a href="#/merchello/merchello/edit/orders?create" class="btn btn-success">New Order</a>sdfg
                     </div>
