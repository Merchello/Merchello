--- conflicted
+++ resolved
@@ -243,11 +243,7 @@
 	        var promiseWarehouses = merchelloWarehouseService.getDefaultWarehouse(); // Only a default warehouse in v1
 	        promiseWarehouses.then(function (warehouseFromServer) {
 
-<<<<<<< HEAD
-				    if (methodsFromServer.length > 0) {
-=======
 	            $scope.warehouses.push(new merchello.Models.Warehouse(warehouseFromServer));
->>>>>>> 6ef7d260
 
 	            $scope.changePrimaryWarehouse();
 
@@ -756,16 +752,8 @@
 		$scope.shippingMethodDialogConfirm = function (data) {
 
 		    data.provider.shipMethods = [];
-<<<<<<< HEAD
-		    alert('data.provider.shipMethods = [];');
-		    $scope.loadProviderMethods(data.provider, data.country);
-		    alert('$scope.loadProviderMethods(data.provider, data.country);');
-		    $scope.loadFixedRateProviderMethods(data.country);
-		    alert('$scope.loadFixedRateProviderMethods(data.country);');
-=======
 		    $scope.loadProviderMethods(data.provider, data.country);
 		    //$scope.loadFixedRateProviderMethods(data.country);
->>>>>>> 6ef7d260
 
 		};
 
