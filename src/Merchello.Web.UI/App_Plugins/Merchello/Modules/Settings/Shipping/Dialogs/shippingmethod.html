--- conflicted
+++ resolved
@@ -69,11 +69,7 @@
 	        	<a href data-ng-click="close()" class="btn btn-link">
 	        		<localize key="general_cancel"></localize>
 				</a>
-<<<<<<< HEAD
-
-=======
                 <!-- ACTION: Save Flyout -->
->>>>>>> 6ef7d260
                 <button class="btn btn-primary"
                         data-ng-click="addOrUpdateShippingMethod()">
                     <localize key="buttons_save"></localize>
