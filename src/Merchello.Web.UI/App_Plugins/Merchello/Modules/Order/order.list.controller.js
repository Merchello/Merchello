--- conflicted
+++ resolved
@@ -336,54 +336,6 @@
             $scope.visible.bulkActionDropdown = shouldShowDropdown;
         };
 
-<<<<<<< HEAD
-        $scope.downloadOrderCSV = function() {
-            $scope.exportTableToCSV.apply(this, [$('#orderListTable>table'), 'export.csv']);
-        }
-
-        $scope.exportTableToCSV = function ($table, filename) {
-            var $rows = $table.find('tr:has(td)'),
-
-            // Temporary delimiter characters unlikely to be typed by keyboard
-            // This is to avoid accidentally splitting the actual contents
-            tmpColDelim = String.fromCharCode(11), // vertical tab character
-            tmpRowDelim = String.fromCharCode(0), // null character
-
-            // actual delimiter characters for CSV format
-            colDelim = '","',
-            rowDelim = '"\r\n"',
-
-            // Grab text from table into CSV formatted string
-            csv = '"' + $rows.map(function (i, row) {
-                var $row = $(row),
-                    $cols = $row.find('td');
-
-                return $cols.map(function (j, col) {
-                    var $col = $(col),
-                        text = $col.text();
-
-                    return text.replace('"', '""'); // escape double quotes
-
-                }).get().join(tmpColDelim);
-
-            }).get().join(tmpRowDelim)
-                .split(tmpRowDelim).join(rowDelim)
-                .split(tmpColDelim).join(colDelim) + '"',
-
-            // Data URI
-            csvData = 'data:application/csv;charset=utf-8,' + encodeURIComponent(csv);
-
-            $('#orderDownloadCSV')
-                .attr({
-                    'download': filename,
-                    'href': csvData,
-                    'target': '_blank'
-                });
-            
-        }
-
-        $scope.init();
-=======
         /**
          * @ngdoc method
          * @name buildQuery
@@ -493,7 +445,52 @@
             });
         };
 
->>>>>>> 3c6ca4a4
+        $scope.downloadOrderCSV = function() {
+            $scope.exportTableToCSV.apply(this, [$('#orderListTable>table'), 'export.csv']);
+        }
+
+        $scope.exportTableToCSV = function ($table, filename) {
+            var $rows = $table.find('tr:has(td)'),
+
+            // Temporary delimiter characters unlikely to be typed by keyboard
+            // This is to avoid accidentally splitting the actual contents
+            tmpColDelim = String.fromCharCode(11), // vertical tab character
+            tmpRowDelim = String.fromCharCode(0), // null character
+
+            // actual delimiter characters for CSV format
+            colDelim = '","',
+            rowDelim = '"\r\n"',
+
+            // Grab text from table into CSV formatted string
+            csv = '"' + $rows.map(function (i, row) {
+                var $row = $(row),
+                    $cols = $row.find('td');
+
+                return $cols.map(function (j, col) {
+                    var $col = $(col),
+                        text = $col.text();
+
+                    return text.replace('"', '""'); // escape double quotes
+
+                }).get().join(tmpColDelim);
+
+            }).get().join(tmpRowDelim)
+                .split(tmpRowDelim).join(rowDelim)
+                .split(tmpColDelim).join(colDelim) + '"',
+
+            // Data URI
+            csvData = 'data:application/csv;charset=utf-8,' + encodeURIComponent(csv);
+
+            $('#orderDownloadCSV')
+                .attr({
+                    'download': filename,
+                    'href': csvData,
+                    'target': '_blank'
+                });
+            
+        }
+
+        $scope.init();
 
     };
 
