--- conflicted
+++ resolved
@@ -1,28 +1,20 @@
 ﻿@inherits Umbraco.Web.Mvc.UmbracoViewPage<AddItemModel>
-@using System.Text
-@using System.Web.Mvc
 @using System.Web.Mvc.Html
 @using Merchello.Bazaar
 @using Merchello.Bazaar.Controllers
 @using Merchello.Bazaar.Models
-@using Merchello.Core.Models
-@using Merchello.Web.Models.ContentEditing
 @using Umbraco.Web
 
 @{
     var hasVariants = Model.Product.ProductVariants.Any();
 }
 
-<div class="well span3 add-to-cart@(hasVariants ? " has-variants" : string.Empty)">
-    @if (hasVariants)
-    {
+<div class="well add-to-cart@(hasVariants ? " has-variants" : string.Empty)">
+    @if(hasVariants)
+    { 
         <div class="price text-center variant-pricing" id="@Model.Product.Key"></div>
     }
-    else
-    {
-        <div class="price text-center">@GetSingleProductPrice(Model.Product, Model.Currency)</div>
-    }
-    <div class="form-group span3 add-button">
+    <div class="form-group add-button">
         @{
             using (Html.BeginUmbracoForm<BasketOperationsController>("AddToBasket", new { @class = "bs-docs-example", role = "form" }))
             {
@@ -34,18 +26,13 @@
                     foreach (var option in Model.Product.ProductOptions)
                     {
 
-<<<<<<< HEAD
-                        var choices = option.Choices.OrderBy(x => x.SortOrder).Select(choice => new System.Web.Mvc.SelectListItem() { Value = choice.Key.ToString(), Text = choice.Name }).ToList();
-                        choices.First().Selected = true;
-=======
 						var choices = option.Choices.OrderBy(x => x.SortOrder).Select(choice => new System.Web.Mvc.SelectListItem() { Value = choice.Key.ToString(), Text = choice.Name }).ToList();
 						choices.First().Selected = true;
->>>>>>> 7ae99b5c
 
                         @Html.LabelFor(x => x.OptionChoices[index], option.Name, new { @class = "control-label" })
 
-                        <div class="control-group">
-                            @Html.DropDownListFor(x => x.OptionChoices[index], choices, new { name = option.Name.ToLower().Replace(" ", "-"), id = option.Key, @class = "form-control ProductVariants" })
+                        <div class="form-group">
+                            @Html.DropDownListFor(x => x.OptionChoices[index], choices, new { name = option.Name.ToLower().Replace(" ", "-"), id = option.Key, @class = "form-control ProductVariants"})
                             @Html.ValidationMessageFor(x => x.OptionChoices, "Please select one")
                         </div>
 
@@ -69,24 +56,6 @@
                     }
                 </div>
 
-<<<<<<< HEAD
-                <div id="inv-@Model.Product.Key" class="inventory">
-                    @if (!hasVariants && Model.Product.TrackInventory)
-                    {
-                        if (Model.Product.TotalInventoryCount > 0)
-                        {
-                            <span>In Stock (@Model.Product.TotalInventoryCount)</span>
-                        }
-                        else
-                        {
-                            <span>Out of stock</span>
-                        }
-                    }
-                </div>  
-
-
-=======
->>>>>>> 7ae99b5c
                 @Html.HiddenFor(x => x.ContentId, new { @id = "cid-" + Model.Product.Key })
                 @Html.HiddenFor(x => x.Product.Key, new { @id = "pkey-" + Model.Product.Key })
                 @Html.HiddenFor(x => x.BasketPageId, new { @id = "bid-" + Model.Product.Key })
@@ -94,40 +63,11 @@
                 if (Model.Product.ProductVariants.Any() || (!Model.Product.ProductVariants.Any() && Model.Product.TrackInventory && Model.Product.TotalInventoryCount > 0))
                 {
                 <div class="control-group text-center">
-<<<<<<< HEAD
-                    <input type="submit" value="Add to Basket" class="btn" id="btn-@Model.Product.Key" />
-=======
                     <input type="submit" value="Add to Basket" class="btn btn-default" id="btn-@Model.Product.Key" />
->>>>>>> 7ae99b5c
                 </div>
                 }
             }
 
         }
     </div>
-</div>
-
-@functions
-{
-
-    private static IHtmlString GetSingleProductPrice(ProductDisplay product, ICurrency currency)
-    {
-        var sb = new StringBuilder();
-        if (product.OnSale)
-        {
-            sb.AppendFormat("<span class='sale-price'>{0}</span>", FormatPrice(product.SalePrice, currency));
-            sb.AppendFormat("<span class='original-price'>{0}</span>", FormatPrice(product.Price, currency));
-        }
-        else
-        {
-            sb.AppendFormat("<span>{0}</span>", FormatPrice(product.Price, currency));
-        }
-        
-        return MvcHtmlString.Create(sb.ToString());
-    }
-
-    private static string FormatPrice(decimal price, ICurrency currency)
-    {
-        return ModelExtensions.FormatPrice(price, currency.Symbol);
-    }
-}+</div>