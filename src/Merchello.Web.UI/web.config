--- conflicted
+++ resolved
@@ -1,6 +1,6 @@
 ﻿<?xml version="1.0" encoding="utf-8"?>
 <configuration>
-  <configSections> 
+  <configSections>
     <section name="merchello" type="Merchello.Core.Configuration.Outline.MerchelloSection, Merchello.Core, Version=1.8.1.0, Culture=neutral, PublicKeyToken=null" />
     <section name="urlrewritingnet" restartOnExternalChanges="true" requirePermission="false" type="UrlRewritingNet.Configuration.UrlRewriteSection, UrlRewritingNet.UrlRewriter" />
     <section name="microsoft.scripting" type="Microsoft.Scripting.Hosting.Configuration.Section, Microsoft.Scripting, Version=1.0.0.0, Culture=neutral, PublicKeyToken=31bf3856ad364e35" requirePermission="false" />
@@ -9,18 +9,18 @@
     <section name="ExamineLuceneIndexSets" type="Examine.LuceneEngine.Config.IndexSets, Examine" requirePermission="false" />
     <section name="log4net" type="log4net.Config.Log4NetConfigurationSectionHandler, log4net" requirePermission="false" />
     
-    <sectionGroup name="umbracoConfiguration"> 
+    <sectionGroup name="umbracoConfiguration">
       <section name="settings" type="Umbraco.Core.Configuration.UmbracoSettings.UmbracoSettingsSection, Umbraco.Core" requirePermission="false" />
       <section name="BaseRestExtensions" type="Umbraco.Core.Configuration.BaseRest.BaseRestSection, Umbraco.Core" requirePermission="false" />
       <section name="FileSystemProviders" type="Umbraco.Core.Configuration.FileSystemProvidersSection, Umbraco.Core" requirePermission="false" />
       <section name="dashBoard" type="Umbraco.Core.Configuration.Dashboard.DashboardSection, Umbraco.Core" requirePermission="false" />
-    </sectionGroup> 
+    </sectionGroup>
   </configSections>
 
-  <merchello configSource="App_Plugins\Merchello\Config\merchello.config" /> 
+  <merchello configSource="App_Plugins\Merchello\Config\merchello.config" />  
   <umbracoConfiguration>
     <settings configSource="config\umbracoSettings.config" /> 
-    <BaseRestExtensions configSource="config\BaseRestExtensions.config" /> 
+    <BaseRestExtensions configSource="config\BaseRestExtensions.config" />
     <FileSystemProviders configSource="config\FileSystemProviders.config" /> 
     <dashBoard configSource="config\Dashboard.config" />
   </umbracoConfiguration>
@@ -39,7 +39,7 @@
       -->
     <add key="umbracoConfigurationStatus" value="7.2.4" />
     <add key="umbracoReservedUrls" value="~/config/splashes/booting.aspx,~/install/default.aspx,~/config/splashes/noNodes.aspx,~/VSEnterpriseHelper.axd" />
-    <add key="umbracoReservedPaths" value="~/umbraco,~/install/" />
+    <add key="umbracoReservedPaths" value="~/umbraco,~/install/" /> 
     <add key="umbracoPath" value="~/umbraco" />
     <add key="umbracoHideTopLevelNodeFromPath" value="true" />
     <add key="umbracoUseDirectoryUrls" value="true" />
@@ -50,21 +50,13 @@
     <add key="webpages:Enabled" value="true" />
     <add key="enableSimpleMembership" value="false" />
     <add key="autoFormsAuthentication" value="false" />
-<<<<<<< HEAD
-    <add key="log4net.Config" value="config\log4net.config" />
-    <add key="merchelloConfigurationStatus" value="1.8.2.2" />
-    <add key="Bazaar:RequireSsl" value="false,False" />
-=======
     <add key="log4net.Config" value="config\log4net.config" /> 
     <add key="merchelloConfigurationStatus" value="1.8.2" />  
     <add key="Bazaar:RequireSsl" value="false" />
->>>>>>> c51580a4
   </appSettings>
   <connectionStrings>
     <remove name="umbracoDbDSN" />
-    
-    <!--add name="umbracoDbDSN" connectionString="Data Source=|DataDirectory|\Umbraco.sdf;Flush Interval=1;" providerName="System.Data.SqlServerCe.4.0" /-->
-    <add name="umbracoDbDSN" connectionString="server=mindflymobile1;database=merchellobazaar;user id=merchello;password=merchello" providerName="System.Data.SqlClient" />
+    <add name="umbracoDbDSN" connectionString="Data Source=|DataDirectory|\Umbraco.sdf;Flush Interval=1;" providerName="System.Data.SqlServerCe.4.0" />
     <!-- Important: If you're upgrading Umbraco, do not clear the connection string / provider name during your web.config merge. -->
   </connectionStrings>
   
@@ -124,7 +116,7 @@
       <add verb="*" path="DependencyHandler.axd" type="ClientDependency.Core.CompositeFiles.CompositeDependencyHandler, ClientDependency.Core " />
     </httpHandlers>
 
-    <compilation defaultLanguage="c#" debug="true" batch="false" targetFramework="4.5"> 
+    <compilation defaultLanguage="c#" debug="false" batch="false" targetFramework="4.5">
       <assemblies>
         <add assembly="System.Net.Http, Version=4.0.0.0, Culture=neutral, PublicKeyToken=b03f5f7f11d50a3a" />
         <add assembly="System.Web.Http, Version=4.0.0.0, Culture=neutral, PublicKeyToken=31bf3856ad364e35" />
