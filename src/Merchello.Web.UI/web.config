﻿<?xml version="1.0" encoding="utf-8"?>
<configuration>
  <configSections> 
    <section name="merchello" type="Merchello.Core.Configuration.Outline.MerchelloSection, Merchello.Core, Version=1.7.0.1, Culture=neutral, PublicKeyToken=null" />
    <section name="urlrewritingnet" restartOnExternalChanges="true" requirePermission="false" type="UrlRewritingNet.Configuration.UrlRewriteSection, UrlRewritingNet.UrlRewriter" />
    <section name="microsoft.scripting" type="Microsoft.Scripting.Hosting.Configuration.Section, Microsoft.Scripting, Version=1.0.0.0, Culture=neutral, PublicKeyToken=31bf3856ad364e35" requirePermission="false" />
    <section name="clientDependency" type="ClientDependency.Core.Config.ClientDependencySection, ClientDependency.Core" requirePermission="false" />
    <section name="Examine" type="Examine.Config.ExamineSettings, Examine" requirePermission="false" />
    <section name="ExamineLuceneIndexSets" type="Examine.LuceneEngine.Config.IndexSets, Examine" requirePermission="false" />
    <section name="log4net" type="log4net.Config.Log4NetConfigurationSectionHandler, log4net" requirePermission="false" />
    <sectionGroup name="umbracoConfiguration">
      <section name="settings" type="Umbraco.Core.Configuration.UmbracoSettings.UmbracoSettingsSection, Umbraco.Core" requirePermission="false" />
      <section name="BaseRestExtensions" type="Umbraco.Core.Configuration.BaseRest.BaseRestSection, Umbraco.Core" requirePermission="false" />
      <section name="FileSystemProviders" type="Umbraco.Core.Configuration.FileSystemProvidersSection, Umbraco.Core" requirePermission="false" />
      <section name="dashBoard" type="Umbraco.Core.Configuration.Dashboard.DashboardSection, Umbraco.Core" requirePermission="false" />
<<<<<<< HEAD
    </sectionGroup>
  </configSections>

  <merchello configSource="App_Plugins\Merchello\Config\merchello.config" /> 
=======
    </sectionGroup> 
  </configSections>  
  <merchello configSource="App_Plugins\Merchello\Config\merchello.config" />
>>>>>>> 39fca4d6
  <umbracoConfiguration>
    <settings configSource="config\umbracoSettings.config" />
    <BaseRestExtensions configSource="config\BaseRestExtensions.config" />
    <FileSystemProviders configSource="config\FileSystemProviders.config" />
    <dashBoard configSource="config\Dashboard.config" />
  </umbracoConfiguration>
  <urlrewritingnet configSource="config\UrlRewriting.config" />
  <microsoft.scripting configSource="config\scripting.config" />
  <clientDependency configSource="config\ClientDependency.config" />
  <Examine configSource="config\ExamineSettings.config" />
  <ExamineLuceneIndexSets configSource="config\ExamineIndex.config" />
  <log4net configSource="config\log4net.config" />
  <appSettings>
    <add key="umbracoConfigurationStatus" value="7.2.1" />
    <add key="umbracoReservedUrls" value="~/config/splashes/booting.aspx,~/install/default.aspx,~/config/splashes/noNodes.aspx,~/VSEnterpriseHelper.axd" />
    <add key="umbracoReservedPaths" value="~/umbraco,~/install/" />
    <add key="umbracoPath" value="~/umbraco" />
    <add key="umbracoHideTopLevelNodeFromPath" value="true" />
    <add key="umbracoUseDirectoryUrls" value="true" />
    <add key="umbracoTimeOutInMinutes" value="20" />
    <add key="umbracoDefaultUILanguage" value="en" />
    <add key="umbracoUseSSL" value="false" />
    <add key="ValidationSettings:UnobtrusiveValidationMode" value="None" />
    <add key="webpages:Enabled" value="false" />
    <add key="enableSimpleMembership" value="false" />
    <add key="autoFormsAuthentication" value="false" />
    <add key="log4net.Config" value="config\log4net.config" />
    <add key="merchelloConfigurationStatus" value="1.7.0.1" />
  </appSettings>
  <connectionStrings>
    <remove name="umbracoDbDSN" />
    <add name="umbracoDbDSN" connectionString="Data Source=|DataDirectory|\Umbraco.sdf;Flush Interval=1;" providerName="System.Data.SqlServerCe.4.0" />
    
    <!-- Important: If you're upgrading Umbraco, do not clear the connection string / provider name during your web.config merge. -->
  </connectionStrings>
  <system.data>
    <DbProviderFactories>
      <remove invariant="System.Data.SqlServerCe.4.0" />
      <add name="Microsoft SQL Server Compact Data Provider 4.0" invariant="System.Data.SqlServerCe.4.0" description=".NET Framework Data Provider for Microsoft SQL Server Compact" type="System.Data.SqlServerCe.SqlCeProviderFactory, System.Data.SqlServerCe" />
      <remove invariant="MySql.Data.MySqlClient" />
      <add name="MySQL Data Provider" invariant="MySql.Data.MySqlClient" description=".Net Framework Data Provider for MySQL" type="MySql.Data.MySqlClient.MySqlClientFactory, MySql.Data" />
    </DbProviderFactories>
  </system.data>
  <system.net>
    <mailSettings>
      <smtp>
        <network host="127.0.0.1" userName="username" password="password" />
      </smtp>
    </mailSettings>
  </system.net>
  <system.web>
    <customErrors mode="Off" defaultRedirect="/something-is-not-right-here/" />
    <trace enabled="false" requestLimit="10" pageOutput="false" traceMode="SortByTime" localOnly="true" />
    <httpRuntime requestValidationMode="2.0" enableVersionHeader="false" targetFramework="4.5" />
    <!--
      If you are deploying to a cloud environment that has multiple web server instances,
      you should change session state mode from "InProc" to "Custom". In addition,
      change the connection string named "DefaultConnection" to connect to an instance
      of SQL Server (including SQL Azure and SQL  Compact) instead of to SQL Server Express.
      -->
    <sessionState mode="InProc" customProvider="DefaultSessionProvider">
      <providers>
        <add name="DefaultSessionProvider" type="System.Web.Providers.DefaultSessionStateProvider, System.Web.Providers, Version=1.0.0.0, Culture=neutral, PublicKeyToken=31bf3856ad364e35" connectionStringName="DefaultConnection" />
      </providers>
    </sessionState>
    <pages enableEventValidation="false">
      <controls>
        <add tagPrefix="asp" namespace="System.Web.UI" assembly="System.Web.Extensions, Version=4.0.0.0, Culture=neutral, PublicKeyToken=31BF3856AD364E35" />
        <add tagPrefix="umbraco" namespace="umbraco.presentation.templateControls" assembly="umbraco" />
        <add tagPrefix="asp" namespace="System.Web.UI.WebControls" assembly="System.Web.Extensions, Version=4.0.0.0, Culture=neutral, PublicKeyToken=31BF3856AD364E35" />
      </controls>
    </pages>
    <httpModules>
      <add name="UrlRewriteModule" type="UrlRewritingNet.Web.UrlRewriteModule, UrlRewritingNet.UrlRewriter" />
      <add name="ScriptModule" type="System.Web.Handlers.ScriptModule, System.Web.Extensions, Version=4.0.0.0, Culture=neutral, PublicKeyToken=31BF3856AD364E35" />
      <add name="UmbracoModule" type="Umbraco.Web.UmbracoModule,umbraco" />
      <add name="ClientDependencyModule" type="ClientDependency.Core.Module.ClientDependencyModule, ClientDependency.Core" />
      <add name="ImageProcessorModule" type="ImageProcessor.Web.HttpModules.ImageProcessingModule, ImageProcessor.Web" />
    </httpModules>
    <httpHandlers>
      <remove verb="*" path="*.asmx" />
      <add verb="*" path="*.asmx" type="System.Web.Script.Services.ScriptHandlerFactory, System.Web.Extensions, Version=4.0.0.0, Culture=neutral, PublicKeyToken=31BF3856AD364E35" validate="false" />
      <add verb="*" path="*_AppService.axd" type="System.Web.Script.Services.ScriptHandlerFactory, System.Web.Extensions, Version=4.0.0.0, Culture=neutral, PublicKeyToken=31BF3856AD364E35" validate="false" />
      <add verb="GET,HEAD" path="ScriptResource.axd" type="System.Web.Handlers.ScriptResourceHandler, System.Web.Extensions, Version=4.0.0.0, Culture=neutral, PublicKeyToken=31BF3856AD364E35" validate="false" />
      <add verb="*" path="umbraco/channels.aspx" type="umbraco.presentation.channels.api, umbraco" />
      <add verb="*" path="umbraco/channels/word.aspx" type="umbraco.presentation.channels.wordApi, umbraco" />
      <add verb="*" path="DependencyHandler.axd" type="ClientDependency.Core.CompositeFiles.CompositeDependencyHandler, ClientDependency.Core " />
    </httpHandlers> 
    <compilation defaultLanguage="c#" debug="true" batch="false" targetFramework="4.5">
      <assemblies>
        <add assembly="System.Net.Http, Version=4.0.0.0, Culture=neutral, PublicKeyToken=b03f5f7f11d50a3a" />
        <add assembly="System.Web.Http, Version=4.0.0.0, Culture=neutral, PublicKeyToken=31bf3856ad364e35" /> 
      </assemblies>
      <buildProviders>
        <add extension=".cshtml" type="umbraco.MacroEngines.RazorBuildProvider, umbraco.MacroEngines" />
        <add extension=".vbhtml" type="umbraco.MacroEngines.RazorBuildProvider, umbraco.MacroEngines" />
        <add extension=".razor" type="umbraco.MacroEngines.RazorBuildProvider, umbraco.MacroEngines" />
      </buildProviders>
    </compilation>
    <authentication mode="Forms">
      <forms name="yourAuthCookie" loginUrl="login.aspx" protection="All" path="/" />
    </authentication>
    <authorization>
      <allow users="?" />
    </authorization>
    <!-- Membership Provider -->
    <membership defaultProvider="UmbracoMembershipProvider" userIsOnlineTimeWindow="15">
      <providers>
        <clear />
        <add name="UmbracoMembershipProvider" type="Umbraco.Web.Security.Providers.MembersMembershipProvider, Umbraco" minRequiredNonalphanumericCharacters="0" minRequiredPasswordLength="4" useLegacyEncoding="true" enablePasswordRetrieval="false" enablePasswordReset="true" requiresQuestionAndAnswer="false" defaultMemberTypeAlias="Member" passwordFormat="Hashed" />
        <add name="UsersMembershipProvider" type="Umbraco.Web.Security.Providers.UsersMembershipProvider, Umbraco" minRequiredNonalphanumericCharacters="0" minRequiredPasswordLength="4" useLegacyEncoding="true" enablePasswordRetrieval="false" enablePasswordReset="true" requiresQuestionAndAnswer="false" passwordFormat="Hashed" />
      </providers>
    </membership>
    <!-- Role Provider -->
    <roleManager enabled="true" defaultProvider="UmbracoRoleProvider">
      <providers>
        <clear />
        <add name="UmbracoRoleProvider" type="Umbraco.Web.Security.Providers.MembersRoleProvider" />
      </providers>
    </roleManager>
  </system.web>
  <system.webServer>
    <validation validateIntegratedModeConfiguration="false" />
    <modules runAllManagedModulesForAllRequests="true">
      <remove name="WebDAVModule" />
      <remove name="UrlRewriteModule" />
      <add name="UrlRewriteModule" type="UrlRewritingNet.Web.UrlRewriteModule, UrlRewritingNet.UrlRewriter" />
      <remove name="UmbracoModule" />
      <add name="UmbracoModule" type="Umbraco.Web.UmbracoModule,umbraco" />
      <remove name="ScriptModule" />
      <add name="ScriptModule" preCondition="managedHandler" type="System.Web.Handlers.ScriptModule, System.Web.Extensions, Version=3.5.0.0, Culture=neutral, PublicKeyToken=31BF3856AD364E35" />
      <remove name="ClientDependencyModule" />
      <add name="ClientDependencyModule" type="ClientDependency.Core.Module.ClientDependencyModule, ClientDependency.Core" />
      <!-- Needed for login/membership to work on homepage (as per http://stackoverflow.com/questions/218057/httpcontext-current-session-is-null-when-routing-requests) -->
      <remove name="FormsAuthentication" />
      <add name="FormsAuthentication" type="System.Web.Security.FormsAuthenticationModule" />
      <add name="ImageProcessorModule" type="ImageProcessor.Web.HttpModules.ImageProcessingModule, ImageProcessor.Web" />
    </modules>
    <handlers accessPolicy="Read, Write, Script, Execute">
      <remove name="WebServiceHandlerFactory-Integrated" />
      <remove name="ScriptHandlerFactory" />
      <remove name="ScriptHandlerFactoryAppServices" />
      <remove name="ScriptResource" />
      <remove name="Channels" />
      <remove name="Channels_Word" />
      <remove name="ClientDependency" />
      <remove name="MiniProfiler" />

      <add name="ScriptHandlerFactory" verb="*" path="*.asmx" preCondition="integratedMode" type="System.Web.Script.Services.ScriptHandlerFactory, System.Web.Extensions, Version=4.0.0.0, Culture=neutral, PublicKeyToken=31BF3856AD364E35" />
      <add name="ScriptHandlerFactoryAppServices" verb="*" path="*_AppService.axd" preCondition="integratedMode" type="System.Web.Script.Services.ScriptHandlerFactory, System.Web.Extensions, Version=4.0.0.0, Culture=neutral, PublicKeyToken=31BF3856AD364E35" />
      <add name="ScriptResource" verb="GET,HEAD" path="ScriptResource.axd" preCondition="integratedMode" type="System.Web.Handlers.ScriptResourceHandler, System.Web.Extensions, Version=4.0.0.0, Culture=neutral, PublicKeyToken=31BF3856AD364E35" />
      <add verb="*" name="Channels" preCondition="integratedMode" path="umbraco/channels.aspx" type="umbraco.presentation.channels.api, umbraco" />
      <add verb="*" name="Channels_Word" preCondition="integratedMode" path="umbraco/channels/word.aspx" type="umbraco.presentation.channels.wordApi, umbraco" />
      <add verb="*" name="ClientDependency" preCondition="integratedMode" path="DependencyHandler.axd" type="ClientDependency.Core.CompositeFiles.CompositeDependencyHandler, ClientDependency.Core" />
      <add name="MiniProfiler" path="mini-profiler-resources/*" verb="*" type="System.Web.Routing.UrlRoutingModule" resourceType="Unspecified" preCondition="integratedMode" />	  
    </handlers>
    <!-- Adobe AIR mime type -->
    <staticContent>
      <remove fileExtension=".air" />
      <mimeMap fileExtension=".air" mimeType="application/vnd.adobe.air-application-installer-package+zip" />
      <remove fileExtension=".svg" />
      <mimeMap fileExtension=".svg" mimeType="image/svg+xml" />
      <remove fileExtension=".woff" />
      <mimeMap fileExtension=".woff" mimeType="application/x-font-woff" />
      <remove fileExtension=".less" />
      <mimeMap fileExtension=".less" mimeType="text/css" />
      <remove fileExtension=".mp4" />
      <mimeMap fileExtension=".mp4" mimeType="video/mp4" />			
    </staticContent>
    <!-- Ensure the powered by header is not returned -->
    <httpProtocol>
      <customHeaders>
        <remove name="X-Powered-By" />
      </customHeaders>
    </httpProtocol>
  </system.webServer>
  <runtime>
    <assemblyBinding xmlns="urn:schemas-microsoft-com:asm.v1">
      <!-- Old asp.net ajax assembly bindings -->
      <dependentAssembly>
        <assemblyIdentity name="System.Web.Extensions" publicKeyToken="31bf3856ad364e35" />
        <bindingRedirect oldVersion="1.0.0.0-1.1.0.0" newVersion="4.0.0.0" />
      </dependentAssembly>
      <dependentAssembly>
        <assemblyIdentity name="System.Web.Extensions.Design" publicKeyToken="31bf3856ad364e35" />
        <bindingRedirect oldVersion="1.0.0.0-1.1.0.0" newVersion="4.0.0.0" />
      </dependentAssembly>
      <!-- Ensure correct version of MVC -->
      <dependentAssembly>
        <assemblyIdentity name="System.Web.Helpers" publicKeyToken="31bf3856ad364e35" />
        <bindingRedirect oldVersion="0.0.0.0-2.0.0.0" newVersion="2.0.0.0" />
      </dependentAssembly>
      <dependentAssembly>
        <assemblyIdentity name="System.Web.WebPages" publicKeyToken="31bf3856ad364e35" />
        <bindingRedirect oldVersion="0.0.0.0-2.0.0.0" newVersion="2.0.0.0" />
      </dependentAssembly>
      <dependentAssembly>
        <assemblyIdentity name="System.Web.WebPages.Razor" publicKeyToken="31bf3856ad364e35" />
        <bindingRedirect oldVersion="0.0.0.0-2.0.0.0" newVersion="2.0.0.0" />
      </dependentAssembly>
      <!-- Ensure correct version of HtmlAgilityPack -->
      <dependentAssembly>
        <assemblyIdentity name="HtmlAgilityPack" publicKeyToken="bd319b19eaf3b43a" culture="neutral" />
        <bindingRedirect oldVersion="1.4.5.0-1.4.6.0" newVersion="1.4.6.0" />
      </dependentAssembly>
      <dependentAssembly>
        <assemblyIdentity name="System.Net.Http" publicKeyToken="b03f5f7f11d50a3a" culture="neutral" />
        <bindingRedirect oldVersion="0.0.0.0-4.0.0.0" newVersion="4.0.0.0" />
      </dependentAssembly>
      <dependentAssembly>
        <assemblyIdentity name="Newtonsoft.Json" publicKeyToken="30ad4fe6b2a6aeed" culture="neutral" />
        <bindingRedirect oldVersion="0.0.0.0-6.0.0.0" newVersion="6.0.0.0" />
      </dependentAssembly>
	  
      <dependentAssembly>
        <assemblyIdentity name="System.Web.Mvc" publicKeyToken="31bf3856ad364e35" />
        <bindingRedirect oldVersion="0.0.0.0-4.0.0.0" newVersion="4.0.0.0" />
      </dependentAssembly>

    </assemblyBinding>
  </runtime>
  
  <location path="umbraco">
    <system.webServer>
      <urlCompression doStaticCompression="false" doDynamicCompression="false" dynamicCompressionBeforeCache="false" />
    </system.webServer>
  </location>
  <location path="App_Plugins">
    <system.webServer>
      <urlCompression doStaticCompression="false" doDynamicCompression="false" dynamicCompressionBeforeCache="false" />
    </system.webServer>
  </location>
  
</configuration><|MERGE_RESOLUTION|>--- conflicted
+++ resolved
@@ -13,16 +13,9 @@
       <section name="BaseRestExtensions" type="Umbraco.Core.Configuration.BaseRest.BaseRestSection, Umbraco.Core" requirePermission="false" />
       <section name="FileSystemProviders" type="Umbraco.Core.Configuration.FileSystemProvidersSection, Umbraco.Core" requirePermission="false" />
       <section name="dashBoard" type="Umbraco.Core.Configuration.Dashboard.DashboardSection, Umbraco.Core" requirePermission="false" />
-<<<<<<< HEAD
-    </sectionGroup>
-  </configSections>
-
-  <merchello configSource="App_Plugins\Merchello\Config\merchello.config" /> 
-=======
     </sectionGroup> 
   </configSections>  
   <merchello configSource="App_Plugins\Merchello\Config\merchello.config" />
->>>>>>> 39fca4d6
   <umbracoConfiguration>
     <settings configSource="config\umbracoSettings.config" />
     <BaseRestExtensions configSource="config\BaseRestExtensions.config" />
