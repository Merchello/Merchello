--- conflicted
+++ resolved
@@ -17,7 +17,7 @@
     </sectionGroup>
   </configSections> 
   
-  <merchello configSource="App_Plugins\Merchello\Config\merchello.config" /> 
+  <merchello configSource="App_Plugins\Merchello\Config\merchello.config" />
   <umbracoConfiguration> 
     <settings configSource="config\umbracoSettings.config" />
     <BaseRestExtensions configSource="config\BaseRestExtensions.config" /> 
@@ -53,13 +53,9 @@
     <add key="autoFormsAuthentication" value="false" />
     <add key="log4net.Config" value="config\log4net.config" />
     <add key="owin:appStartup" value="UmbracoDefaultOwinStartup" /> 
-<<<<<<< HEAD
-    <add key="merchelloConfigurationStatus" value="1.15.0" />
-=======
     <add key="Umbraco.ModelsBuilder.Enable" value="true" />
     <add key="Umbraco.ModelsBuilder.ModelsMode" value="PureLive" />
     <add key="merchelloConfigurationStatus" value="1.14.1" />
->>>>>>> 26c320e2
     <add key="Bazaar:InvoiceNumberPrefix" value="BZR" />
     <add key="Bazaar:RequireSsl" value="false" />
     <add key="Bazaar:ResolvePaymentForms" value="true" /> 
