﻿using Merchello.Core.Models;
using Merchello.Core.Services;

namespace Merchello.Bazaar
{
    using System;
    using System.Linq;

    using Merchello.Bazaar.Models;
    using Merchello.Bazaar.Models.ViewModels;
    using Merchello.Core.Models;
    using Merchello.Web.Models.ContentEditing;

    /// <summary>
    /// Extension methods for <see cref="ProductDisplay"/>.
    /// </summary>
    public static class ModelExtensions
    {

        /// <summary>
        /// The theme partial view path.
        /// </summary>
        /// <param name="model">
        /// The model.
        /// </param>
        /// <param name="viewName">
        /// The view name.
        /// </param>
        /// <returns>
        /// The <see cref="string"/>.
        /// </returns>
        public static string ThemePartialViewPath(this IMasterModel model, string viewName)
        {
            return PathHelper.GetThemePartialViewPath(model, viewName);
        }

        /// <summary>
        /// Gets the theme view path.
        /// </summary>
        /// <param name="model">
        /// The <see cref="IMasterModel"/>.
        /// </param>
        /// <param name="viewName">
        /// The view name.
        /// </param>
        /// <returns>
        /// The <see cref="string"/> representation of the view path and name.
        /// </returns>
        public static string ThemeViewPath(this IMasterModel model, string viewName)
        {
            const string Path = "{0}Views/{1}.cshtml";
            return string.Format(Path, PathHelper.GetThemePath(model.Theme), viewName);
        }

        /// <summary>
        /// The theme account path.
        /// </summary>
        /// <param name="model">
        /// The model.
        /// </param>
        /// <param name="viewName">
        /// The view name.
        /// </param>
        /// <returns>
        /// The <see cref="string"/>.
        /// </returns>
        public static string ThemeAccountPath(this IMasterModel model, string viewName)
        {
            const string Path = "{0}Views/Account/{1}.cshtml";
            return string.Format(Path, PathHelper.GetThemePath(model.Theme), viewName);
        }

        /// <summary>
        /// Formats the price with the Merchello's setting currency symbol.
        /// </summary>
        /// <param name="model">
        /// The model.
        /// </param>
        /// <returns>
        /// The <see cref="string"/>.
        /// </returns>
        public static string FormattedPrice(this ProductModel model)
        {
            if (!model.ProductData.ProductVariants.Any())
            {
                return FormatPrice(model.ProductData.Price, model.Currency);
            }

            return FormattedPrice(model.ProductData, model.Currency);

        }

        /// <summary>
        /// The formatted price.
        /// </summary>
        /// <param name="display">
        /// The display.
        /// </param>
        /// <param name="currency">
        /// The currency.
        /// </param>
        /// <returns>
        /// The <see cref="string"/>.
        /// </returns>
        public static string FormattedPrice(this ProductDisplay display, ICurrency currency)
        {
            if (!display.ProductVariants.Any()) return FormatPrice(display.Price, currency.Symbol);

            var variants = display.ProductVariants.ToArray();
            var onsaleLow = variants.Any(x => x.OnSale) ? variants.Where(x => x.OnSale).Min(x => x.SalePrice) : 0;
            var low = variants.Any(x => !x.OnSale) ? variants.Where(x => !x.OnSale).Min(x => x.Price) : 0;
            var onSaleHigh = variants.Any(x => x.OnSale) ? variants.Where(x => x.OnSale).Max(x => x.SalePrice) : 0;
            var max = variants.Any(x => !x.OnSale) ? variants.Where(x => !x.OnSale).Max(x => x.Price) : 0;

            if (variants.Any(x => x.OnSale))
            {
                low = onsaleLow < low ? onsaleLow : low;
                max = max > onSaleHigh ? max : onSaleHigh;
            }

            if (low != max)
                return string.Format(
                    "{0} - {1}",
<<<<<<< HEAD
                    FormatPrice(low, currency.Symbol),
                    FormatPrice(max, currency.Symbol));

            return FormatPrice(display.Price, currency.Symbol);
=======
                    FormatPrice(low, model.Currency),
                    FormatPrice(max, model.Currency));

            return FormatPrice(model.ProductData.Price, model.Currency);
>>>>>>> 11b1ae30
        }


        /// <summary>
        /// Formats the sale price with the Merchello's setting currency symbol.
        /// </summary>
        /// <param name="model">
        /// The model.
        /// </param>
        /// <returns>
        /// The <see cref="string"/>.
        /// </returns>
        public static string FormattedSalePrice(this ProductModel model)
        {
            return FormatPrice(model.ProductData.SalePrice, model.Currency);
        }

        /// <summary>
        /// The format unit price.
        /// </summary>
        /// <param name="lineItem">
        /// The line item.
        /// </param>
        /// <param name="currency">
        /// The currency.
        /// </param>
        /// <returns>
        /// The <see cref="string"/>.
        /// </returns>
        public static string FormatUnitPrice(this BasketLineItem lineItem, ICurrency currency)
        {
            return FormatPrice(lineItem.UnitPrice, currency);
        }

        /// <summary>
        /// The format total price.
        /// </summary>
        /// <param name="lineItem">
        /// The line item.
        /// </param>
        /// <param name="currency">
        /// The currency.
        /// </param>
        /// <returns>
        /// The <see cref="string"/>.
        /// </returns>
        public static string FormatTotalPrice(this BasketLineItem lineItem, ICurrency currency)
        {
            return FormatPrice(lineItem.TotalPrice, currency);
        }

        /// <summary>
        /// The format total price.
        /// </summary>
        /// <param name="model">
        /// The model.
        /// </param>
        /// <returns>
        /// The <see cref="string"/>.
        /// </returns>
        public static string FormatTotalPrice(this BasketTableModel model)
        {
            return FormatPrice(model.TotalPrice, model.Currency);
        }

        /// <summary>
        /// Formats a price with the Merchello's setting currency symbol.
        /// </summary>
        /// <param name="price">
        /// The price.
        /// </param>
        /// <param name="currency">
        /// The currency.
        /// </param>
        /// <returns>
        /// The <see cref="string"/>.
        /// </returns>
        public static string FormatPrice(decimal price, ICurrency currency)
        {
            // Try to get a currency format else use the pre defined one.
            var format = "{0}{1:0.00}";
            var symbol = currency.Symbol;
            var currencyFormat = StoreSettingService.GetCurrencyFormat(currency.CurrencyCode);
            
            if (currencyFormat != null)
            {
                if (!string.IsNullOrEmpty(currencyFormat.Format))
                {
                    format = currencyFormat.Format;
                }

                if (!string.IsNullOrEmpty(currencyFormat.Symbol))
                {
                    symbol = currencyFormat.Symbol;
                }
            }

            return string.Format(format, symbol, price);
        }
    }
}<|MERGE_RESOLUTION|>--- conflicted
+++ resolved
@@ -8,7 +8,6 @@
 
     using Merchello.Bazaar.Models;
     using Merchello.Bazaar.Models.ViewModels;
-    using Merchello.Core.Models;
     using Merchello.Web.Models.ContentEditing;
 
     /// <summary>
@@ -16,7 +15,6 @@
     /// </summary>
     public static class ModelExtensions
     {
-
         /// <summary>
         /// The theme partial view path.
         /// </summary>
@@ -49,7 +47,7 @@
         public static string ThemeViewPath(this IMasterModel model, string viewName)
         {
             const string Path = "{0}Views/{1}.cshtml";
-            return string.Format(Path, PathHelper.GetThemePath(model.Theme), viewName);
+            return string.Format(Path, PathHelper.GetThemePath(model), viewName);
         }
 
         /// <summary>
@@ -67,7 +65,7 @@
         public static string ThemeAccountPath(this IMasterModel model, string viewName)
         {
             const string Path = "{0}Views/Account/{1}.cshtml";
-            return string.Format(Path, PathHelper.GetThemePath(model.Theme), viewName);
+            return string.Format(Path, PathHelper.GetThemePath(model), viewName);
         }
 
         /// <summary>
@@ -86,27 +84,7 @@
                 return FormatPrice(model.ProductData.Price, model.Currency);
             }
 
-            return FormattedPrice(model.ProductData, model.Currency);
-
-        }
-
-        /// <summary>
-        /// The formatted price.
-        /// </summary>
-        /// <param name="display">
-        /// The display.
-        /// </param>
-        /// <param name="currency">
-        /// The currency.
-        /// </param>
-        /// <returns>
-        /// The <see cref="string"/>.
-        /// </returns>
-        public static string FormattedPrice(this ProductDisplay display, ICurrency currency)
-        {
-            if (!display.ProductVariants.Any()) return FormatPrice(display.Price, currency.Symbol);
-
-            var variants = display.ProductVariants.ToArray();
+            var variants = model.ProductData.ProductVariants.ToArray();
             var onsaleLow = variants.Any(x => x.OnSale) ? variants.Where(x => x.OnSale).Min(x => x.SalePrice) : 0;
             var low = variants.Any(x => !x.OnSale) ? variants.Where(x => !x.OnSale).Min(x => x.Price) : 0;
             var onSaleHigh = variants.Any(x => x.OnSale) ? variants.Where(x => x.OnSale).Max(x => x.SalePrice) : 0;
@@ -119,21 +97,13 @@
             }
 
             if (low != max)
-                return string.Format(
+                return String.Format(
                     "{0} - {1}",
-<<<<<<< HEAD
-                    FormatPrice(low, currency.Symbol),
-                    FormatPrice(max, currency.Symbol));
-
-            return FormatPrice(display.Price, currency.Symbol);
-=======
                     FormatPrice(low, model.Currency),
                     FormatPrice(max, model.Currency));
 
             return FormatPrice(model.ProductData.Price, model.Currency);
->>>>>>> 11b1ae30
-        }
-
+        }
 
         /// <summary>
         /// Formats the sale price with the Merchello's setting currency symbol.
