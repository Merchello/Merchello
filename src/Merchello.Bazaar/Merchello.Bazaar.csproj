﻿<?xml version="1.0" encoding="utf-8"?>
<Project ToolsVersion="12.0" DefaultTargets="Build" xmlns="http://schemas.microsoft.com/developer/msbuild/2003">
  <Import Project="$(MSBuildExtensionsPath)\$(MSBuildToolsVersion)\Microsoft.Common.props" Condition="Exists('$(MSBuildExtensionsPath)\$(MSBuildToolsVersion)\Microsoft.Common.props')" />
  <PropertyGroup>
    <Configuration Condition=" '$(Configuration)' == '' ">Debug</Configuration>
    <Platform Condition=" '$(Platform)' == '' ">AnyCPU</Platform>
    <ProjectGuid>{2B276787-0533-48A3-924E-DD0B3EAC0EF0}</ProjectGuid>
    <OutputType>Library</OutputType>
    <AppDesignerFolder>Properties</AppDesignerFolder>
    <RootNamespace>Merchello.Bazaar</RootNamespace>
    <AssemblyName>Merchello.Bazaar</AssemblyName>
    <TargetFrameworkVersion>v4.5</TargetFrameworkVersion>
    <FileAlignment>512</FileAlignment>
    <SolutionDir Condition="$(SolutionDir) == '' Or $(SolutionDir) == '*Undefined*'">..\</SolutionDir>
  </PropertyGroup>
  <PropertyGroup Condition=" '$(Configuration)|$(Platform)' == 'Debug|AnyCPU' ">
    <DebugSymbols>true</DebugSymbols>
    <DebugType>full</DebugType>
    <Optimize>false</Optimize>
    <OutputPath>bin\Debug\</OutputPath>
    <DefineConstants>DEBUG;TRACE</DefineConstants>
    <ErrorReport>prompt</ErrorReport>
    <WarningLevel>4</WarningLevel>
  </PropertyGroup>
  <PropertyGroup Condition=" '$(Configuration)|$(Platform)' == 'Release|AnyCPU' ">
    <DebugType>pdbonly</DebugType>
    <Optimize>true</Optimize>
    <OutputPath>bin\Release\</OutputPath>
    <DefineConstants>TRACE</DefineConstants>
    <ErrorReport>prompt</ErrorReport>
    <WarningLevel>4</WarningLevel>
  </PropertyGroup>
  <ItemGroup>
    <Compile Include="Attributes\RequiresSslAttribute.cs" />
    <Compile Include="BazaarContentHelper.cs" />
    <Compile Include="Controllers\Api\BazaarSiteApiController.cs" />
    <Compile Include="Controllers\BazaarCheckoutConfirmController.cs" />
    <Compile Include="Controllers\BazaarControllerBase.cs" />
    <Compile Include="Controllers\BazaarProductCollectionController.cs" />
    <Compile Include="Controllers\BazaarProductContentController.cs" />
    <Compile Include="Controllers\BazaarReceiptController.cs" />
    <Compile Include="Controllers\BazaarStoreController.cs" />
    <Compile Include="Controllers\BazaarPaymentMethodFormControllerBase.cs" />
    <Compile Include="Controllers\CashPaymentMethodController.cs" />
    <Compile Include="Controllers\CheckoutManagerOperationsController.cs" />
    <Compile Include="GenericExtensionMethods.cs" />
    <Compile Include="Install\PackageActions\AddAppSettingBase.cs" />
    <Compile Include="Install\PackageActions\AddInvoiceNumberPrefixKey.cs" />
    <Compile Include="Install\PackageActions\AddMembershipTypeAndGroup.cs" />
    <Compile Include="Install\PackageActions\AddXpathToStoreConfigKey.cs" />
    <Compile Include="Models\Account\AccountProfileModel.cs" />
    <Compile Include="Models\Account\CustomerAddressModel.cs" />
    <Compile Include="Controllers\SalePreparationOperationsController.cs" />
    <Compile Include="Controllers\CheckoutControllerBase.cs" />
    <Compile Include="Controllers\BazaarAccountController.cs" />
    <Compile Include="Controllers\BazaarAccountHistoryController.cs" />
    <Compile Include="Controllers\BazaarBasketController.cs" />
    <Compile Include="Controllers\BazaarCheckoutController.cs" />
    <Compile Include="Controllers\BazaarRegistrationController.cs" />
    <Compile Include="Controllers\BazaarProductController.cs" />
    <Compile Include="Controllers\BazaarProductGroupController.cs" />
    <Compile Include="Controllers\BazaarWishListController.cs" />
    <Compile Include="Controllers\MembershipOperationsController.cs" />
    <Compile Include="Controllers\Api\PropertyEditorsController.cs" />
    <Compile Include="Factories\BasketLineItemFactory.cs" />
    <Compile Include="Factories\IViewModelFactory.cs" />
    <Compile Include="Factories\CheckoutManagerSummaryFactory.cs" />
    <Compile Include="Factories\ViewModelFactory.cs" />
    <Compile Include="HtmlHelperExtensions.cs" />
    <Compile Include="Install\BazaarDataInstaller.cs" />
    <Compile Include="Install\Installer.cs">
      <SubType>ASPXCodeBehind</SubType>
    </Compile>
    <Compile Include="Install\PackageActions\AddSslAppConfigKey.cs" />
    <Compile Include="ModelExtensions.cs" />
    <Compile Include="Models\ProductBoxModel.cs" />
    <Compile Include="Models\PublishedContentExtensions.cs" />
    <Compile Include="Models\RecentlyViewed.cs" />
    <Compile Include="Models\RedeemCouponOfferForm.cs" />
    <Compile Include="Models\CheckoutAddressForm.cs" />
    <Compile Include="Models\CheckoutConfirmationForm.cs" />
    <Compile Include="Models\CombinedRegisterLoginModel.cs" />
    <Compile Include="Models\DiscountLineItem.cs" />
    <Compile Include="Models\InvoiceSummary.cs" />
    <Compile Include="Models\PaymentMethodUiInfo.cs" />
    <Compile Include="Models\SalePreparationSummary.cs" />
    <Compile Include="Models\CustomerLoginModel.cs" />
    <Compile Include="Models\ItemCollectionTable.cs" />
    <Compile Include="Models\UpdatedSaleSummary.cs" />
    <Compile Include="Models\ViewModels\AccountHistoryModel.cs" />
    <Compile Include="Models\ViewModels\AccountModel.cs" />
    <Compile Include="Models\AddItemModel.cs" />
    <Compile Include="Models\BasketLineItem.cs" />
    <Compile Include="Models\ViewModels\BasketModel.cs" />
    <Compile Include="Models\BasketTableModel.cs" />
    <Compile Include="Models\ViewModels\CheckoutConfirmationModel.cs" />
    <Compile Include="Models\ViewModels\CheckoutModelBase.cs" />
    <Compile Include="Models\ViewModels\CheckoutModel.cs" />
    <Compile Include="Models\CustomerProfileModel.cs" />
    <Compile Include="Models\ViewModels\IMasterModel.cs" />
    <Compile Include="Models\ViewModels\MasterModel.cs" />
    <Compile Include="Models\CustomerRegistrationModel.cs" />
    <Compile Include="Models\ViewModels\ProductCollectionModel.cs" />
    <Compile Include="Models\ViewModels\ProductGroupModel.cs" />
    <Compile Include="Models\ViewModels\ProductModel.cs" />
    <Compile Include="Models\ViewModels\ReceiptModel.cs" />
    <Compile Include="Models\ViewModels\RegistrationModel.cs" />
    <Compile Include="Models\ViewModels\StoreModel.cs" />
    <Compile Include="Models\ViewModels\WishListModel.cs" />
    <Compile Include="Models\WishListTableModel.cs" />
    <Compile Include="PathHelper.cs" />
    <Compile Include="ProductContentExtensions.cs" />
    <Compile Include="Properties\AssemblyInfo.cs" />
    <Compile Include="UmbracoEventHandler.cs" />
  </ItemGroup>
  <ItemGroup>
    <None Include="app.config" />
    <None Include="packages.config" />
  </ItemGroup>
  <ItemGroup>
    <Reference Include="AutoMapper, Version=3.0.0.0, Culture=neutral, processorArchitecture=MSIL">
      <HintPath>..\packages\AutoMapper.3.0.0\lib\net40\AutoMapper.dll</HintPath>
      <Private>True</Private>
    </Reference>
    <Reference Include="AutoMapper.Net4, Version=0.0.0.0, Culture=neutral, processorArchitecture=MSIL">
      <HintPath>..\packages\AutoMapper.3.0.0\lib\net40\AutoMapper.Net4.dll</HintPath>
      <Private>True</Private>
    </Reference>
    <Reference Include="Braintree-2.54.0, Version=2.54.0.0, Culture=neutral, PublicKeyToken=31b586f34d3e96c7, processorArchitecture=MSIL">
      <HintPath>..\packages\Braintree.2.54.0\lib\Braintree-2.54.0.dll</HintPath>
      <Private>True</Private>
    </Reference>
    <Reference Include="businesslogic, Version=1.0.5885.31228, Culture=neutral, processorArchitecture=MSIL">
      <HintPath>..\packages\UmbracoCms.Core.7.4.0\lib\businesslogic.dll</HintPath>
      <Private>True</Private>
    </Reference>
    <Reference Include="ClientDependency.Core, Version=1.8.4.0, Culture=neutral, processorArchitecture=MSIL">
      <HintPath>..\packages\ClientDependency.1.8.4\lib\net45\ClientDependency.Core.dll</HintPath>
      <Private>True</Private>
    </Reference>
    <Reference Include="ClientDependency.Core.Mvc, Version=1.8.0.0, Culture=neutral, processorArchitecture=MSIL">
      <HintPath>..\packages\ClientDependency-Mvc5.1.8.0.0\lib\net45\ClientDependency.Core.Mvc.dll</HintPath>
      <Private>True</Private>
    </Reference>
    <Reference Include="cms, Version=1.0.5885.31228, Culture=neutral, processorArchitecture=MSIL">
      <HintPath>..\packages\UmbracoCms.Core.7.4.0\lib\cms.dll</HintPath>
      <Private>True</Private>
    </Reference>
    <Reference Include="controls, Version=1.0.5885.31230, Culture=neutral, processorArchitecture=MSIL">
      <HintPath>..\packages\UmbracoCms.Core.7.4.0\lib\controls.dll</HintPath>
      <Private>True</Private>
    </Reference>
    <Reference Include="CookComputing.XmlRpcV2, Version=2.5.0.0, Culture=neutral, PublicKeyToken=a7d6e17aa302004d, processorArchitecture=MSIL">
      <HintPath>..\packages\xmlrpcnet.2.5.0\lib\net20\CookComputing.XmlRpcV2.dll</HintPath>
      <Private>True</Private>
    </Reference>
    <Reference Include="Examine, Version=0.1.68.0, Culture=neutral, processorArchitecture=MSIL">
      <HintPath>..\packages\Examine.0.1.68.0\lib\Examine.dll</HintPath>
      <Private>True</Private>
    </Reference>
    <Reference Include="HtmlAgilityPack, Version=1.4.9.0, Culture=neutral, PublicKeyToken=bd319b19eaf3b43a, processorArchitecture=MSIL">
      <HintPath>..\packages\HtmlAgilityPack.1.4.9\lib\Net45\HtmlAgilityPack.dll</HintPath>
      <Private>True</Private>
    </Reference>
    <Reference Include="ICSharpCode.SharpZipLib, Version=0.86.0.518, Culture=neutral, PublicKeyToken=1b03e6acf1164f73, processorArchitecture=MSIL">
      <HintPath>..\packages\SharpZipLib.0.86.0\lib\20\ICSharpCode.SharpZipLib.dll</HintPath>
      <Private>True</Private>
    </Reference>
    <Reference Include="ImageProcessor, Version=2.3.3.0, Culture=neutral, processorArchitecture=MSIL">
      <HintPath>..\packages\ImageProcessor.2.3.3.0\lib\net45\ImageProcessor.dll</HintPath>
      <Private>True</Private>
    </Reference>
    <Reference Include="ImageProcessor.Web, Version=4.5.3.0, Culture=neutral, processorArchitecture=MSIL">
      <HintPath>..\packages\ImageProcessor.Web.4.5.3.0\lib\net45\ImageProcessor.Web.dll</HintPath>
      <Private>True</Private>
    </Reference>
    <Reference Include="interfaces, Version=1.0.5885.31225, Culture=neutral, processorArchitecture=MSIL">
      <HintPath>..\packages\UmbracoCms.Core.7.4.0\lib\interfaces.dll</HintPath>
      <Private>True</Private>
    </Reference>
    <Reference Include="log4net, Version=1.2.11.0, Culture=neutral, processorArchitecture=MSIL">
      <HintPath>..\packages\UmbracoCms.Core.7.4.0\lib\log4net.dll</HintPath>
      <Private>True</Private>
    </Reference>
    <Reference Include="Lucene.Net, Version=2.9.4.1, Culture=neutral, PublicKeyToken=85089178b9ac3181, processorArchitecture=MSIL">
      <HintPath>..\packages\Lucene.Net.2.9.4.1\lib\net40\Lucene.Net.dll</HintPath>
      <Private>True</Private>
    </Reference>
    <Reference Include="MarkdownSharp, Version=1.0.0.0, Culture=neutral, processorArchitecture=MSIL">
      <HintPath>..\packages\Markdown.1.14.4\lib\net45\MarkdownSharp.dll</HintPath>
      <Private>True</Private>
    </Reference>
<<<<<<< HEAD
    <Reference Include="Merchello.Core, Version=2.0.5897.33881, Culture=neutral, processorArchitecture=MSIL">
      <HintPath>..\packages\Merchello.Core.2.0.0-alpha-000225\lib\net45\Merchello.Core.dll</HintPath>
      <Private>True</Private>
    </Reference>
    <Reference Include="Merchello.Examine, Version=2.0.5897.33885, Culture=neutral, processorArchitecture=MSIL">
      <HintPath>..\packages\Merchello.Core.2.0.0-alpha-000225\lib\net45\Merchello.Examine.dll</HintPath>
      <Private>True</Private>
    </Reference>
    <Reference Include="Merchello.Providers, Version=2.0.5897.33895, Culture=neutral, processorArchitecture=MSIL">
      <HintPath>..\packages\Merchello.Core.2.0.0-alpha-000225\lib\net45\Merchello.Providers.dll</HintPath>
      <Private>True</Private>
    </Reference>
    <Reference Include="Merchello.Web, Version=2.0.5897.33886, Culture=neutral, processorArchitecture=MSIL">
      <HintPath>..\packages\Merchello.Core.2.0.0-alpha-000225\lib\net45\Merchello.Web.dll</HintPath>
=======
    <Reference Include="Merchello.Core, Version=2.0.5897.31032, Culture=neutral, processorArchitecture=MSIL">
      <HintPath>..\packages\Merchello.Core.2.0.0-alpha-000221\lib\net45\Merchello.Core.dll</HintPath>
      <Private>True</Private>
    </Reference>
    <Reference Include="Merchello.Examine, Version=2.0.5897.31036, Culture=neutral, processorArchitecture=MSIL">
      <HintPath>..\packages\Merchello.Core.2.0.0-alpha-000221\lib\net45\Merchello.Examine.dll</HintPath>
      <Private>True</Private>
    </Reference>
    <Reference Include="Merchello.Providers, Version=2.0.5897.31046, Culture=neutral, processorArchitecture=MSIL">
      <HintPath>..\packages\Merchello.Core.2.0.0-alpha-000221\lib\net45\Merchello.Providers.dll</HintPath>
      <Private>True</Private>
    </Reference>
    <Reference Include="Merchello.Web, Version=2.0.5897.31038, Culture=neutral, processorArchitecture=MSIL">
      <HintPath>..\packages\Merchello.Core.2.0.0-alpha-000221\lib\net45\Merchello.Web.dll</HintPath>
>>>>>>> fc0059cc
      <Private>True</Private>
    </Reference>
    <Reference Include="Microsoft.ApplicationBlocks.Data, Version=1.0.1559.20655, Culture=neutral">
      <HintPath>..\packages\UmbracoCms.Core.7.4.0\lib\Microsoft.ApplicationBlocks.Data.dll</HintPath>
      <Private>True</Private>
    </Reference>
    <Reference Include="Microsoft.AspNet.Identity.Core, Version=2.0.0.0, Culture=neutral, PublicKeyToken=31bf3856ad364e35, processorArchitecture=MSIL">
      <HintPath>..\packages\Microsoft.AspNet.Identity.Core.2.2.1\lib\net45\Microsoft.AspNet.Identity.Core.dll</HintPath>
      <Private>True</Private>
    </Reference>
    <Reference Include="Microsoft.AspNet.Identity.Owin, Version=2.0.0.0, Culture=neutral, PublicKeyToken=31bf3856ad364e35, processorArchitecture=MSIL">
      <HintPath>..\packages\Microsoft.AspNet.Identity.Owin.2.2.1\lib\net45\Microsoft.AspNet.Identity.Owin.dll</HintPath>
      <Private>True</Private>
    </Reference>
    <Reference Include="Microsoft.CSharp" />
    <Reference Include="Microsoft.Owin, Version=3.0.1.0, Culture=neutral, PublicKeyToken=31bf3856ad364e35, processorArchitecture=MSIL">
      <HintPath>..\packages\Microsoft.Owin.3.0.1\lib\net45\Microsoft.Owin.dll</HintPath>
      <Private>True</Private>
    </Reference>
    <Reference Include="Microsoft.Owin.Host.SystemWeb, Version=3.0.1.0, Culture=neutral, PublicKeyToken=31bf3856ad364e35, processorArchitecture=MSIL">
      <HintPath>..\packages\Microsoft.Owin.Host.SystemWeb.3.0.1\lib\net45\Microsoft.Owin.Host.SystemWeb.dll</HintPath>
      <Private>True</Private>
    </Reference>
    <Reference Include="Microsoft.Owin.Security, Version=3.0.1.0, Culture=neutral, PublicKeyToken=31bf3856ad364e35, processorArchitecture=MSIL">
      <HintPath>..\packages\Microsoft.Owin.Security.3.0.1\lib\net45\Microsoft.Owin.Security.dll</HintPath>
      <Private>True</Private>
    </Reference>
    <Reference Include="Microsoft.Owin.Security.Cookies, Version=3.0.1.0, Culture=neutral, PublicKeyToken=31bf3856ad364e35, processorArchitecture=MSIL">
      <HintPath>..\packages\Microsoft.Owin.Security.Cookies.3.0.1\lib\net45\Microsoft.Owin.Security.Cookies.dll</HintPath>
      <Private>True</Private>
    </Reference>
    <Reference Include="Microsoft.Owin.Security.OAuth, Version=3.0.1.0, Culture=neutral, PublicKeyToken=31bf3856ad364e35, processorArchitecture=MSIL">
      <HintPath>..\packages\Microsoft.Owin.Security.OAuth.3.0.1\lib\net45\Microsoft.Owin.Security.OAuth.dll</HintPath>
      <Private>True</Private>
    </Reference>
    <Reference Include="Microsoft.Web.Helpers, Version=3.0.0.0, Culture=neutral, PublicKeyToken=31bf3856ad364e35, processorArchitecture=MSIL">
      <HintPath>..\packages\Microsoft.AspNet.WebHelpers.3.2.3\lib\net45\Microsoft.Web.Helpers.dll</HintPath>
      <Private>True</Private>
    </Reference>
    <Reference Include="Microsoft.Web.Infrastructure, Version=1.0.0.0, Culture=neutral, PublicKeyToken=31bf3856ad364e35, processorArchitecture=MSIL">
      <HintPath>..\packages\Microsoft.Web.Infrastructure.1.0.0.0\lib\net40\Microsoft.Web.Infrastructure.dll</HintPath>
      <Private>True</Private>
    </Reference>
    <Reference Include="MiniProfiler, Version=2.1.0.0, Culture=neutral, PublicKeyToken=b44f9351044011a3, processorArchitecture=MSIL">
      <HintPath>..\packages\MiniProfiler.2.1.0\lib\net40\MiniProfiler.dll</HintPath>
      <Private>True</Private>
    </Reference>
    <Reference Include="MySql.Data, Version=6.9.8.0, Culture=neutral, PublicKeyToken=c5687fc88969c44d, processorArchitecture=MSIL">
      <HintPath>..\packages\MySql.Data.6.9.8\lib\net45\MySql.Data.dll</HintPath>
      <Private>True</Private>
    </Reference>
    <Reference Include="Newtonsoft.Json, Version=6.0.0.0, Culture=neutral, PublicKeyToken=30ad4fe6b2a6aeed, processorArchitecture=MSIL">
      <HintPath>..\packages\Newtonsoft.Json.6.0.8\lib\net45\Newtonsoft.Json.dll</HintPath>
      <Private>True</Private>
    </Reference>
    <Reference Include="Owin, Version=1.0.0.0, Culture=neutral, PublicKeyToken=f0ebd12fd5e55cc5, processorArchitecture=MSIL">
      <HintPath>..\packages\Owin.1.0\lib\net40\Owin.dll</HintPath>
      <Private>True</Private>
    </Reference>
    <Reference Include="PayPalCoreSDK, Version=1.6.1.0, Culture=neutral, PublicKeyToken=5b4afc1ccaef40fb, processorArchitecture=MSIL">
      <HintPath>..\packages\PayPalCoreSDK.1.6.1\lib\net45\PayPalCoreSDK.dll</HintPath>
      <Private>True</Private>
    </Reference>
    <Reference Include="PayPalMerchantSDK, Version=2.15.117.0, Culture=neutral, PublicKeyToken=5b4afc1ccaef40fb, processorArchitecture=MSIL">
      <HintPath>..\packages\PayPalMerchantSDK.2.15.117\lib\net20\PayPalMerchantSDK.dll</HintPath>
      <Private>True</Private>
    </Reference>
    <Reference Include="Semver, Version=1.1.2.0, Culture=neutral, processorArchitecture=MSIL">
      <HintPath>..\packages\semver.1.1.2\lib\net45\Semver.dll</HintPath>
      <Private>True</Private>
    </Reference>
    <Reference Include="SQLCE4Umbraco, Version=1.0.5885.31229, Culture=neutral, processorArchitecture=MSIL">
      <HintPath>..\packages\UmbracoCms.Core.7.4.0\lib\SQLCE4Umbraco.dll</HintPath>
      <Private>True</Private>
    </Reference>
    <Reference Include="System" />
    <Reference Include="System.ComponentModel.DataAnnotations" />
    <Reference Include="System.Configuration" />
    <Reference Include="System.Data.SqlServerCe, Version=4.0.0.0, Culture=neutral, PublicKeyToken=89845dcd8080cc91, processorArchitecture=MSIL">
      <HintPath>..\packages\UmbracoCms.Core.7.4.0\lib\System.Data.SqlServerCe.dll</HintPath>
      <Private>True</Private>
    </Reference>
    <Reference Include="System.Data.SqlServerCe.Entity, Version=4.0.0.0, Culture=neutral, PublicKeyToken=89845dcd8080cc91, processorArchitecture=MSIL">
      <HintPath>..\packages\UmbracoCms.Core.7.4.0\lib\System.Data.SqlServerCe.Entity.dll</HintPath>
      <Private>True</Private>
    </Reference>
    <Reference Include="System.Net.Http" />
    <Reference Include="System.Net.Http.Extensions, Version=2.2.29.0, Culture=neutral, PublicKeyToken=b03f5f7f11d50a3a, processorArchitecture=MSIL">
      <HintPath>..\packages\Microsoft.Net.Http.2.2.29\lib\net45\System.Net.Http.Extensions.dll</HintPath>
      <Private>True</Private>
    </Reference>
    <Reference Include="System.Net.Http.Formatting, Version=5.2.3.0, Culture=neutral, PublicKeyToken=31bf3856ad364e35, processorArchitecture=MSIL">
      <HintPath>..\packages\Microsoft.AspNet.WebApi.Client.5.2.3\lib\net45\System.Net.Http.Formatting.dll</HintPath>
      <Private>True</Private>
    </Reference>
    <Reference Include="System.Net.Http.Primitives, Version=4.2.29.0, Culture=neutral, PublicKeyToken=b03f5f7f11d50a3a, processorArchitecture=MSIL">
      <HintPath>..\packages\Microsoft.Net.Http.2.2.29\lib\net45\System.Net.Http.Primitives.dll</HintPath>
      <Private>True</Private>
    </Reference>
    <Reference Include="System.Net.Http.WebRequest" />
    <Reference Include="System.Web" />
    <Reference Include="System.Web.ApplicationServices" />
    <Reference Include="System.Web.Helpers, Version=3.0.0.0, Culture=neutral, PublicKeyToken=31bf3856ad364e35, processorArchitecture=MSIL">
      <HintPath>..\packages\Microsoft.AspNet.WebPages.3.2.3\lib\net45\System.Web.Helpers.dll</HintPath>
      <Private>True</Private>
    </Reference>
    <Reference Include="System.Web.Http, Version=5.2.3.0, Culture=neutral, PublicKeyToken=31bf3856ad364e35, processorArchitecture=MSIL">
      <HintPath>..\packages\Microsoft.AspNet.WebApi.Core.5.2.3\lib\net45\System.Web.Http.dll</HintPath>
      <Private>True</Private>
    </Reference>
    <Reference Include="System.Web.Http.WebHost, Version=5.2.3.0, Culture=neutral, PublicKeyToken=31bf3856ad364e35, processorArchitecture=MSIL">
      <HintPath>..\packages\Microsoft.AspNet.WebApi.WebHost.5.2.3\lib\net45\System.Web.Http.WebHost.dll</HintPath>
      <Private>True</Private>
    </Reference>
    <Reference Include="System.Web.Mvc, Version=5.2.3.0, Culture=neutral, PublicKeyToken=31bf3856ad364e35, processorArchitecture=MSIL">
      <HintPath>..\packages\Microsoft.AspNet.Mvc.5.2.3\lib\net45\System.Web.Mvc.dll</HintPath>
      <Private>True</Private>
    </Reference>
    <Reference Include="System.Web.Razor, Version=3.0.0.0, Culture=neutral, PublicKeyToken=31bf3856ad364e35, processorArchitecture=MSIL">
      <HintPath>..\packages\Microsoft.AspNet.Razor.3.2.3\lib\net45\System.Web.Razor.dll</HintPath>
      <Private>True</Private>
    </Reference>
    <Reference Include="System.Web.WebPages, Version=3.0.0.0, Culture=neutral, PublicKeyToken=31bf3856ad364e35, processorArchitecture=MSIL">
      <HintPath>..\packages\Microsoft.AspNet.WebPages.3.2.3\lib\net45\System.Web.WebPages.dll</HintPath>
      <Private>True</Private>
    </Reference>
    <Reference Include="System.Web.WebPages.Deployment, Version=3.0.0.0, Culture=neutral, PublicKeyToken=31bf3856ad364e35, processorArchitecture=MSIL">
      <HintPath>..\packages\Microsoft.AspNet.WebPages.3.2.3\lib\net45\System.Web.WebPages.Deployment.dll</HintPath>
      <Private>True</Private>
    </Reference>
    <Reference Include="System.Web.WebPages.Razor, Version=3.0.0.0, Culture=neutral, PublicKeyToken=31bf3856ad364e35, processorArchitecture=MSIL">
      <HintPath>..\packages\Microsoft.AspNet.WebPages.3.2.3\lib\net45\System.Web.WebPages.Razor.dll</HintPath>
      <Private>True</Private>
    </Reference>
    <Reference Include="System.XML" />
    <Reference Include="TidyNet, Version=1.0.0.0, Culture=neutral">
      <HintPath>..\packages\UmbracoCms.Core.7.4.0\lib\TidyNet.dll</HintPath>
      <Private>True</Private>
    </Reference>
    <Reference Include="umbraco, Version=1.0.5885.31230, Culture=neutral, processorArchitecture=MSIL">
      <HintPath>..\packages\UmbracoCms.Core.7.4.0\lib\umbraco.dll</HintPath>
      <Private>True</Private>
    </Reference>
    <Reference Include="Umbraco.Core, Version=1.0.5885.31226, Culture=neutral, processorArchitecture=MSIL">
      <HintPath>..\packages\UmbracoCms.Core.7.4.0\lib\Umbraco.Core.dll</HintPath>
      <Private>True</Private>
    </Reference>
    <Reference Include="umbraco.DataLayer, Version=1.0.5885.31228, Culture=neutral, processorArchitecture=MSIL">
      <HintPath>..\packages\UmbracoCms.Core.7.4.0\lib\umbraco.DataLayer.dll</HintPath>
      <Private>True</Private>
    </Reference>
    <Reference Include="umbraco.editorControls, Version=1.0.5885.31232, Culture=neutral, processorArchitecture=MSIL">
      <HintPath>..\packages\UmbracoCms.Core.7.4.0\lib\umbraco.editorControls.dll</HintPath>
      <Private>True</Private>
    </Reference>
    <Reference Include="umbraco.MacroEngines, Version=1.0.5885.31232, Culture=neutral, processorArchitecture=MSIL">
      <HintPath>..\packages\UmbracoCms.Core.7.4.0\lib\umbraco.MacroEngines.dll</HintPath>
      <Private>True</Private>
    </Reference>
    <Reference Include="umbraco.providers, Version=1.0.5885.31230, Culture=neutral, processorArchitecture=MSIL">
      <HintPath>..\packages\UmbracoCms.Core.7.4.0\lib\umbraco.providers.dll</HintPath>
      <Private>True</Private>
    </Reference>
    <Reference Include="Umbraco.Web.UI, Version=1.0.5885.31233, Culture=neutral, processorArchitecture=MSIL">
      <HintPath>..\packages\UmbracoCms.Core.7.4.0\lib\Umbraco.Web.UI.dll</HintPath>
      <Private>True</Private>
    </Reference>
    <Reference Include="UmbracoExamine, Version=0.7.0.31229, Culture=neutral, processorArchitecture=MSIL">
      <HintPath>..\packages\UmbracoCms.Core.7.4.0\lib\UmbracoExamine.dll</HintPath>
      <Private>True</Private>
    </Reference>
    <Reference Include="UrlRewritingNet.UrlRewriter, Version=2.0.7.0, Culture=neutral, processorArchitecture=MSIL">
      <HintPath>..\packages\UrlRewritingNet.2.0.7\lib\UrlRewritingNet.UrlRewriter.dll</HintPath>
      <Private>True</Private>
    </Reference>
    <Reference Include="WebMatrix.Data, Version=3.0.0.0, Culture=neutral, PublicKeyToken=31bf3856ad364e35, processorArchitecture=MSIL">
      <HintPath>..\packages\Microsoft.AspNet.WebPages.Data.3.2.3\lib\net45\WebMatrix.Data.dll</HintPath>
      <Private>True</Private>
    </Reference>
    <Reference Include="WebMatrix.WebData, Version=3.0.0.0, Culture=neutral, PublicKeyToken=31bf3856ad364e35, processorArchitecture=MSIL">
      <HintPath>..\packages\Microsoft.AspNet.WebPages.WebData.3.2.3\lib\net45\WebMatrix.WebData.dll</HintPath>
      <Private>True</Private>
    </Reference>
  </ItemGroup>
  <Import Project="$(MSBuildToolsPath)\Microsoft.CSharp.targets" />
  <PropertyGroup>
    <PostBuildEvent>copy /y "$(TargetDir)Merchello.Bazaar.*" "$(SolutionDir)Merchello.Web.UI\bin\Merchello.*"</PostBuildEvent>
  </PropertyGroup>
  <Import Project="$(SolutionDir)\.nuget\NuGet.targets" Condition="Exists('$(SolutionDir)\.nuget\NuGet.targets')" />
  <Target Name="EnsureNuGetPackageBuildImports" BeforeTargets="PrepareForBuild">
    <PropertyGroup>
      <ErrorText>This project references NuGet package(s) that are missing on this computer. Enable NuGet Package Restore to download them.  For more information, see http://go.microsoft.com/fwlink/?LinkID=322105. The missing file is {0}.</ErrorText>
    </PropertyGroup>
    <Error Condition="!Exists('$(SolutionDir)\.nuget\NuGet.targets')" Text="$([System.String]::Format('$(ErrorText)', '$(SolutionDir)\.nuget\NuGet.targets'))" />
  </Target>
  <Import Project="..\packages\Microsoft.Bcl.Build.1.0.14\tools\Microsoft.Bcl.Build.targets" Condition="Exists('..\packages\Microsoft.Bcl.Build.1.0.14\tools\Microsoft.Bcl.Build.targets')" />
  <Target Name="EnsureBclBuildImported" BeforeTargets="BeforeBuild" Condition="'$(BclBuildImported)' == ''">
    <Error Condition="!Exists('..\packages\Microsoft.Bcl.Build.1.0.14\tools\Microsoft.Bcl.Build.targets')" Text="This project references NuGet package(s) that are missing on this computer. Enable NuGet Package Restore to download them.  For more information, see http://go.microsoft.com/fwlink/?LinkID=317567." HelpKeyword="BCLBUILD2001" />
    <Error Condition="Exists('..\packages\Microsoft.Bcl.Build.1.0.14\tools\Microsoft.Bcl.Build.targets')" Text="The build restored NuGet packages. Build the project again to include these packages in the build. For more information, see http://go.microsoft.com/fwlink/?LinkID=317568." HelpKeyword="BCLBUILD2002" />
  </Target>
  <!-- To modify your build process, add your task inside one of the targets below and uncomment it. 
       Other similar extension points exist, see Microsoft.Common.targets.
  <Target Name="BeforeBuild">
  </Target>
  <Target Name="AfterBuild">
  </Target>
  -->
</Project><|MERGE_RESOLUTION|>--- conflicted
+++ resolved
@@ -118,6 +118,10 @@
     <None Include="packages.config" />
   </ItemGroup>
   <ItemGroup>
+    <Analyzer Include="..\packages\Microsoft.CodeAnalysis.Analyzers.1.0.0\analyzers\dotnet\cs\Microsoft.CodeAnalysis.Analyzers.dll" />
+    <Analyzer Include="..\packages\Microsoft.CodeAnalysis.Analyzers.1.0.0\analyzers\dotnet\cs\Microsoft.CodeAnalysis.CSharp.Analyzers.dll" />
+  </ItemGroup>
+  <ItemGroup>
     <Reference Include="AutoMapper, Version=3.0.0.0, Culture=neutral, processorArchitecture=MSIL">
       <HintPath>..\packages\AutoMapper.3.0.0\lib\net40\AutoMapper.dll</HintPath>
       <Private>True</Private>
@@ -190,22 +194,6 @@
       <HintPath>..\packages\Markdown.1.14.4\lib\net45\MarkdownSharp.dll</HintPath>
       <Private>True</Private>
     </Reference>
-<<<<<<< HEAD
-    <Reference Include="Merchello.Core, Version=2.0.5897.33881, Culture=neutral, processorArchitecture=MSIL">
-      <HintPath>..\packages\Merchello.Core.2.0.0-alpha-000225\lib\net45\Merchello.Core.dll</HintPath>
-      <Private>True</Private>
-    </Reference>
-    <Reference Include="Merchello.Examine, Version=2.0.5897.33885, Culture=neutral, processorArchitecture=MSIL">
-      <HintPath>..\packages\Merchello.Core.2.0.0-alpha-000225\lib\net45\Merchello.Examine.dll</HintPath>
-      <Private>True</Private>
-    </Reference>
-    <Reference Include="Merchello.Providers, Version=2.0.5897.33895, Culture=neutral, processorArchitecture=MSIL">
-      <HintPath>..\packages\Merchello.Core.2.0.0-alpha-000225\lib\net45\Merchello.Providers.dll</HintPath>
-      <Private>True</Private>
-    </Reference>
-    <Reference Include="Merchello.Web, Version=2.0.5897.33886, Culture=neutral, processorArchitecture=MSIL">
-      <HintPath>..\packages\Merchello.Core.2.0.0-alpha-000225\lib\net45\Merchello.Web.dll</HintPath>
-=======
     <Reference Include="Merchello.Core, Version=2.0.5897.31032, Culture=neutral, processorArchitecture=MSIL">
       <HintPath>..\packages\Merchello.Core.2.0.0-alpha-000221\lib\net45\Merchello.Core.dll</HintPath>
       <Private>True</Private>
@@ -220,7 +208,6 @@
     </Reference>
     <Reference Include="Merchello.Web, Version=2.0.5897.31038, Culture=neutral, processorArchitecture=MSIL">
       <HintPath>..\packages\Merchello.Core.2.0.0-alpha-000221\lib\net45\Merchello.Web.dll</HintPath>
->>>>>>> fc0059cc
       <Private>True</Private>
     </Reference>
     <Reference Include="Microsoft.ApplicationBlocks.Data, Version=1.0.1559.20655, Culture=neutral">
