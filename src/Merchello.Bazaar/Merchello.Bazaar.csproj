﻿<?xml version="1.0" encoding="utf-8"?>
<Project ToolsVersion="12.0" DefaultTargets="Build" xmlns="http://schemas.microsoft.com/developer/msbuild/2003">
  <Import Project="$(MSBuildExtensionsPath)\$(MSBuildToolsVersion)\Microsoft.Common.props" Condition="Exists('$(MSBuildExtensionsPath)\$(MSBuildToolsVersion)\Microsoft.Common.props')" />
  <PropertyGroup>
    <Configuration Condition=" '$(Configuration)' == '' ">Debug</Configuration>
    <Platform Condition=" '$(Platform)' == '' ">AnyCPU</Platform>
    <ProjectGuid>{2B276787-0533-48A3-924E-DD0B3EAC0EF0}</ProjectGuid>
    <OutputType>Library</OutputType>
    <AppDesignerFolder>Properties</AppDesignerFolder>
    <RootNamespace>Merchello.Bazaar</RootNamespace>
    <AssemblyName>Merchello.Bazaar</AssemblyName>
    <TargetFrameworkVersion>v4.5</TargetFrameworkVersion>
    <FileAlignment>512</FileAlignment>
    <SolutionDir Condition="$(SolutionDir) == '' Or $(SolutionDir) == '*Undefined*'">..\</SolutionDir>
  </PropertyGroup>
  <PropertyGroup Condition=" '$(Configuration)|$(Platform)' == 'Debug|AnyCPU' ">
    <DebugSymbols>true</DebugSymbols>
    <DebugType>full</DebugType>
    <Optimize>false</Optimize>
    <OutputPath>bin\Debug\</OutputPath>
    <DefineConstants>DEBUG;TRACE</DefineConstants>
    <ErrorReport>prompt</ErrorReport>
    <WarningLevel>4</WarningLevel>
  </PropertyGroup>
  <PropertyGroup Condition=" '$(Configuration)|$(Platform)' == 'Release|AnyCPU' ">
    <DebugType>pdbonly</DebugType>
    <Optimize>true</Optimize>
    <OutputPath>bin\Release\</OutputPath>
    <DefineConstants>TRACE</DefineConstants>
    <ErrorReport>prompt</ErrorReport>
    <WarningLevel>4</WarningLevel>
  </PropertyGroup>
  <ItemGroup>
    <Compile Include="Attributes\RequiresSslAttribute.cs" />
    <Compile Include="BazaarContentHelper.cs" />
    <Compile Include="Controllers\Api\BazaarSiteApiController.cs" />
    <Compile Include="Controllers\BazaarCheckoutConfirmController.cs" />
    <Compile Include="Controllers\BazaarControllerBase.cs" />
    <Compile Include="Controllers\BazaarProductCollectionController.cs" />
    <Compile Include="Controllers\BazaarProductContentController.cs" />
    <Compile Include="Controllers\BazaarReceiptController.cs" />
    <Compile Include="Controllers\BazaarStoreController.cs" />
    <Compile Include="Controllers\BazaarPaymentMethodFormControllerBase.cs" />
    <Compile Include="Controllers\BraintreePayPalOneTimeController.cs" />
    <Compile Include="Controllers\BraintreeStandardTransactionController.cs" />
    <Compile Include="Controllers\BraintreeTransactionControllerBase.cs" />
    <Compile Include="Controllers\CashPaymentMethodController.cs" />
    <Compile Include="Controllers\CheckoutManagerOperationsController.cs" />
    <Compile Include="GenericExtensionMethods.cs" />
    <Compile Include="Install\PackageActions\AddAppSettingBase.cs" />
    <Compile Include="Install\PackageActions\AddInvoiceNumberPrefixKey.cs" />
    <Compile Include="Install\PackageActions\AddMembershipTypeAndGroup.cs" />
    <Compile Include="Install\PackageActions\AddXpathToStoreConfigKey.cs" />
    <Compile Include="Models\Account\AccountProfileModel.cs" />
    <Compile Include="Models\Account\CustomerAddressModel.cs" />
    <Compile Include="Controllers\SalePreparationOperationsController.cs" />
    <Compile Include="Controllers\CheckoutControllerBase.cs" />
    <Compile Include="Controllers\BazaarAccountController.cs" />
    <Compile Include="Controllers\BazaarAccountHistoryController.cs" />
    <Compile Include="Controllers\BazaarBasketController.cs" />
    <Compile Include="Controllers\BazaarCheckoutController.cs" />
    <Compile Include="Controllers\BazaarRegistrationController.cs" />
    <Compile Include="Controllers\BazaarProductController.cs" />
    <Compile Include="Controllers\BazaarProductGroupController.cs" />
    <Compile Include="Controllers\BazaarWishListController.cs" />
    <Compile Include="Controllers\MembershipOperationsController.cs" />
    <Compile Include="Controllers\Api\PropertyEditorsController.cs" />
    <Compile Include="Factories\BasketLineItemFactory.cs" />
    <Compile Include="Factories\IViewModelFactory.cs" />
    <Compile Include="Factories\CheckoutManagerSummaryFactory.cs" />
    <Compile Include="Factories\ViewModelFactory.cs" />
    <Compile Include="HtmlHelperExtensions.cs" />
    <Compile Include="Install\BazaarDataInstaller.cs" />
    <Compile Include="Install\Installer.cs">
      <SubType>ASPXCodeBehind</SubType>
    </Compile>
    <Compile Include="Install\PackageActions\AddSslAppConfigKey.cs" />
    <Compile Include="ModelExtensions.cs" />
    <Compile Include="Models\BraintreeToken.cs" />
    <Compile Include="Models\ProductBoxModel.cs" />
    <Compile Include="Models\PublishedContentExtensions.cs" />
    <Compile Include="Models\RecentlyViewed.cs" />
    <Compile Include="Models\RedeemCouponOfferForm.cs" />
    <Compile Include="Models\CheckoutAddressForm.cs" />
    <Compile Include="Models\CheckoutConfirmationForm.cs" />
    <Compile Include="Models\CombinedRegisterLoginModel.cs" />
    <Compile Include="Models\DiscountLineItem.cs" />
    <Compile Include="Models\InvoiceSummary.cs" />
    <Compile Include="Models\PaymentMethodUiInfo.cs" />
    <Compile Include="Models\SalePreparationSummary.cs" />
    <Compile Include="Models\CustomerLoginModel.cs" />
    <Compile Include="Models\ItemCollectionTable.cs" />
    <Compile Include="Models\UpdatedSaleSummary.cs" />
    <Compile Include="Models\ViewModels\AccountHistoryModel.cs" />
    <Compile Include="Models\ViewModels\AccountModel.cs" />
    <Compile Include="Models\AddItemModel.cs" />
    <Compile Include="Models\BasketLineItem.cs" />
    <Compile Include="Models\ViewModels\BasketModel.cs" />
    <Compile Include="Models\BasketTableModel.cs" />
    <Compile Include="Models\ViewModels\CheckoutConfirmationModel.cs" />
    <Compile Include="Models\ViewModels\CheckoutModelBase.cs" />
    <Compile Include="Models\ViewModels\CheckoutModel.cs" />
    <Compile Include="Models\CustomerProfileModel.cs" />
    <Compile Include="Models\ViewModels\IMasterModel.cs" />
    <Compile Include="Models\ViewModels\MasterModel.cs" />
    <Compile Include="Models\CustomerRegistrationModel.cs" />
    <Compile Include="Models\ViewModels\ProductCollectionModel.cs" />
    <Compile Include="Models\ViewModels\ProductGroupModel.cs" />
    <Compile Include="Models\ViewModels\ProductModel.cs" />
    <Compile Include="Models\ViewModels\ReceiptModel.cs" />
    <Compile Include="Models\ViewModels\RegistrationModel.cs" />
    <Compile Include="Models\ViewModels\StoreModel.cs" />
    <Compile Include="Models\ViewModels\WishListModel.cs" />
    <Compile Include="Models\WishListTableModel.cs" />
    <Compile Include="PathHelper.cs" />
    <Compile Include="ProductContentExtensions.cs" />
    <Compile Include="Properties\AssemblyInfo.cs" />
    <Compile Include="UmbracoEventHandler.cs" />
  </ItemGroup>
  <ItemGroup>
    <None Include="app.config" />
    <None Include="packages.config" />
  </ItemGroup>
  <ItemGroup>
    <Reference Include="AutoMapper, Version=3.0.0.0, Culture=neutral, processorArchitecture=MSIL">
      <HintPath>..\packages\AutoMapper.3.0.0\lib\net40\AutoMapper.dll</HintPath>
      <Private>True</Private>
    </Reference>
    <Reference Include="AutoMapper.Net4, Version=0.0.0.0, Culture=neutral, processorArchitecture=MSIL">
      <HintPath>..\packages\AutoMapper.3.0.0\lib\net40\AutoMapper.Net4.dll</HintPath>
      <Private>True</Private>
    </Reference>
    <Reference Include="Braintree-2.54.0, Version=2.54.0.0, Culture=neutral, PublicKeyToken=31b586f34d3e96c7, processorArchitecture=MSIL">
      <HintPath>..\packages\Braintree.2.54.0\lib\Braintree-2.54.0.dll</HintPath>
      <Private>True</Private>
    </Reference>
    <Reference Include="businesslogic, Version=1.0.5891.23241, Culture=neutral, processorArchitecture=MSIL">
      <HintPath>..\packages\UmbracoCms.Core.7.4.1\lib\businesslogic.dll</HintPath>
      <Private>True</Private>
    </Reference>
    <Reference Include="ClientDependency.Core, Version=1.8.4.0, Culture=neutral, processorArchitecture=MSIL">
      <HintPath>..\packages\ClientDependency.1.8.4\lib\net45\ClientDependency.Core.dll</HintPath>
      <Private>True</Private>
    </Reference>
    <Reference Include="ClientDependency.Core.Mvc, Version=1.8.0.0, Culture=neutral, processorArchitecture=MSIL">
      <HintPath>..\packages\ClientDependency-Mvc5.1.8.0.0\lib\net45\ClientDependency.Core.Mvc.dll</HintPath>
      <Private>True</Private>
    </Reference>
    <Reference Include="cms, Version=1.0.5891.23241, Culture=neutral, processorArchitecture=MSIL">
      <HintPath>..\packages\UmbracoCms.Core.7.4.1\lib\cms.dll</HintPath>
      <Private>True</Private>
    </Reference>
    <Reference Include="controls, Version=1.0.5891.23243, Culture=neutral, processorArchitecture=MSIL">
      <HintPath>..\packages\UmbracoCms.Core.7.4.1\lib\controls.dll</HintPath>
      <Private>True</Private>
    </Reference>
    <Reference Include="CookComputing.XmlRpcV2, Version=2.5.0.0, Culture=neutral, PublicKeyToken=a7d6e17aa302004d, processorArchitecture=MSIL">
      <HintPath>..\packages\xmlrpcnet.2.5.0\lib\net20\CookComputing.XmlRpcV2.dll</HintPath>
      <Private>True</Private>
    </Reference>
    <Reference Include="Examine, Version=0.1.68.0, Culture=neutral, processorArchitecture=MSIL">
      <HintPath>..\packages\Examine.0.1.68.0\lib\Examine.dll</HintPath>
      <Private>True</Private>
    </Reference>
    <Reference Include="HtmlAgilityPack, Version=1.4.9.0, Culture=neutral, PublicKeyToken=bd319b19eaf3b43a, processorArchitecture=MSIL">
      <HintPath>..\packages\HtmlAgilityPack.1.4.9\lib\Net45\HtmlAgilityPack.dll</HintPath>
      <Private>True</Private>
    </Reference>
    <Reference Include="ICSharpCode.SharpZipLib, Version=0.86.0.518, Culture=neutral, PublicKeyToken=1b03e6acf1164f73, processorArchitecture=MSIL">
      <HintPath>..\packages\SharpZipLib.0.86.0\lib\20\ICSharpCode.SharpZipLib.dll</HintPath>
      <Private>True</Private>
    </Reference>
    <Reference Include="ImageProcessor, Version=2.3.3.0, Culture=neutral, processorArchitecture=MSIL">
      <HintPath>..\packages\ImageProcessor.2.3.3.0\lib\net45\ImageProcessor.dll</HintPath>
      <Private>True</Private>
    </Reference>
    <Reference Include="ImageProcessor.Web, Version=4.5.3.0, Culture=neutral, processorArchitecture=MSIL">
      <HintPath>..\packages\ImageProcessor.Web.4.5.3.0\lib\net45\ImageProcessor.Web.dll</HintPath>
      <Private>True</Private>
    </Reference>
    <Reference Include="interfaces, Version=1.0.5891.23238, Culture=neutral, processorArchitecture=MSIL">
      <HintPath>..\packages\UmbracoCms.Core.7.4.1\lib\interfaces.dll</HintPath>
      <Private>True</Private>
    </Reference>
    <Reference Include="log4net, Version=1.2.11.0, Culture=neutral, processorArchitecture=MSIL">
      <HintPath>..\packages\UmbracoCms.Core.7.4.1\lib\log4net.dll</HintPath>
      <Private>True</Private>
    </Reference>
    <Reference Include="Lucene.Net, Version=2.9.4.1, Culture=neutral, PublicKeyToken=85089178b9ac3181, processorArchitecture=MSIL">
      <HintPath>..\packages\Lucene.Net.2.9.4.1\lib\net40\Lucene.Net.dll</HintPath>
      <Private>True</Private>
    </Reference>
    <Reference Include="MarkdownSharp, Version=1.0.0.0, Culture=neutral, processorArchitecture=MSIL">
      <HintPath>..\packages\Markdown.1.14.4\lib\net45\MarkdownSharp.dll</HintPath>
      <Private>True</Private>
    </Reference>
<<<<<<< HEAD
    <Reference Include="Merchello.Core, Version=2.0.5906.3850, Culture=neutral, processorArchitecture=MSIL">
      <HintPath>..\packages\Merchello.Core.2.0.0-alpha-000234\lib\net45\Merchello.Core.dll</HintPath>
      <Private>True</Private>
    </Reference>
    <Reference Include="Merchello.Examine, Version=2.0.5906.3856, Culture=neutral, processorArchitecture=MSIL">
      <HintPath>..\packages\Merchello.Core.2.0.0-alpha-000234\lib\net45\Merchello.Examine.dll</HintPath>
      <Private>True</Private>
    </Reference>
    <Reference Include="Merchello.Providers, Version=2.0.5906.3863, Culture=neutral, processorArchitecture=MSIL">
      <HintPath>..\packages\Merchello.Core.2.0.0-alpha-000234\lib\net45\Merchello.Providers.dll</HintPath>
      <Private>True</Private>
    </Reference>
    <Reference Include="Merchello.Web, Version=2.0.5906.3858, Culture=neutral, processorArchitecture=MSIL">
      <HintPath>..\packages\Merchello.Core.2.0.0-alpha-000234\lib\net45\Merchello.Web.dll</HintPath>
=======
    <Reference Include="Merchello.Core, Version=2.0.5949.42566, Culture=neutral, processorArchitecture=MSIL">
      <HintPath>..\packages\Merchello.Core.2.0.0-alpha-000280\lib\net45\Merchello.Core.dll</HintPath>
      <Private>True</Private>
    </Reference>
    <Reference Include="Merchello.Examine, Version=2.0.5949.42567, Culture=neutral, processorArchitecture=MSIL">
      <HintPath>..\packages\Merchello.Core.2.0.0-alpha-000280\lib\net45\Merchello.Examine.dll</HintPath>
      <Private>True</Private>
    </Reference>
    <Reference Include="Merchello.Providers, Version=2.0.5949.42572, Culture=neutral, processorArchitecture=MSIL">
      <HintPath>..\packages\Merchello.Core.2.0.0-alpha-000280\lib\net45\Merchello.Providers.dll</HintPath>
      <Private>True</Private>
    </Reference>
    <Reference Include="Merchello.Web, Version=2.0.5949.42568, Culture=neutral, processorArchitecture=MSIL">
      <HintPath>..\packages\Merchello.Core.2.0.0-alpha-000280\lib\net45\Merchello.Web.dll</HintPath>
>>>>>>> 22dc5be4
      <Private>True</Private>
    </Reference>
    <Reference Include="Microsoft.ApplicationBlocks.Data, Version=1.0.1559.20655, Culture=neutral">
      <HintPath>..\packages\UmbracoCms.Core.7.4.1\lib\Microsoft.ApplicationBlocks.Data.dll</HintPath>
      <Private>True</Private>
    </Reference>
    <Reference Include="Microsoft.AspNet.Identity.Core, Version=2.0.0.0, Culture=neutral, PublicKeyToken=31bf3856ad364e35, processorArchitecture=MSIL">
      <HintPath>..\packages\Microsoft.AspNet.Identity.Core.2.2.1\lib\net45\Microsoft.AspNet.Identity.Core.dll</HintPath>
      <Private>True</Private>
    </Reference>
    <Reference Include="Microsoft.AspNet.Identity.Owin, Version=2.0.0.0, Culture=neutral, PublicKeyToken=31bf3856ad364e35, processorArchitecture=MSIL">
      <HintPath>..\packages\Microsoft.AspNet.Identity.Owin.2.2.1\lib\net45\Microsoft.AspNet.Identity.Owin.dll</HintPath>
      <Private>True</Private>
    </Reference>
    <Reference Include="Microsoft.CSharp" />
    <Reference Include="Microsoft.Owin, Version=3.0.1.0, Culture=neutral, PublicKeyToken=31bf3856ad364e35, processorArchitecture=MSIL">
      <HintPath>..\packages\Microsoft.Owin.3.0.1\lib\net45\Microsoft.Owin.dll</HintPath>
      <Private>True</Private>
    </Reference>
    <Reference Include="Microsoft.Owin.Host.SystemWeb, Version=3.0.1.0, Culture=neutral, PublicKeyToken=31bf3856ad364e35, processorArchitecture=MSIL">
      <HintPath>..\packages\Microsoft.Owin.Host.SystemWeb.3.0.1\lib\net45\Microsoft.Owin.Host.SystemWeb.dll</HintPath>
      <Private>True</Private>
    </Reference>
    <Reference Include="Microsoft.Owin.Security, Version=3.0.1.0, Culture=neutral, PublicKeyToken=31bf3856ad364e35, processorArchitecture=MSIL">
      <HintPath>..\packages\Microsoft.Owin.Security.3.0.1\lib\net45\Microsoft.Owin.Security.dll</HintPath>
      <Private>True</Private>
    </Reference>
    <Reference Include="Microsoft.Owin.Security.Cookies, Version=3.0.1.0, Culture=neutral, PublicKeyToken=31bf3856ad364e35, processorArchitecture=MSIL">
      <HintPath>..\packages\Microsoft.Owin.Security.Cookies.3.0.1\lib\net45\Microsoft.Owin.Security.Cookies.dll</HintPath>
      <Private>True</Private>
    </Reference>
    <Reference Include="Microsoft.Owin.Security.OAuth, Version=3.0.1.0, Culture=neutral, PublicKeyToken=31bf3856ad364e35, processorArchitecture=MSIL">
      <HintPath>..\packages\Microsoft.Owin.Security.OAuth.3.0.1\lib\net45\Microsoft.Owin.Security.OAuth.dll</HintPath>
      <Private>True</Private>
    </Reference>
    <Reference Include="Microsoft.Web.Helpers, Version=3.0.0.0, Culture=neutral, PublicKeyToken=31bf3856ad364e35, processorArchitecture=MSIL">
      <HintPath>..\packages\Microsoft.AspNet.WebHelpers.3.2.3\lib\net45\Microsoft.Web.Helpers.dll</HintPath>
      <Private>True</Private>
    </Reference>
    <Reference Include="Microsoft.Web.Infrastructure, Version=1.0.0.0, Culture=neutral, PublicKeyToken=31bf3856ad364e35, processorArchitecture=MSIL">
      <HintPath>..\packages\Microsoft.Web.Infrastructure.1.0.0.0\lib\net40\Microsoft.Web.Infrastructure.dll</HintPath>
      <Private>True</Private>
    </Reference>
    <Reference Include="MiniProfiler, Version=2.1.0.0, Culture=neutral, PublicKeyToken=b44f9351044011a3, processorArchitecture=MSIL">
      <HintPath>..\packages\MiniProfiler.2.1.0\lib\net40\MiniProfiler.dll</HintPath>
      <Private>True</Private>
    </Reference>
    <Reference Include="MySql.Data, Version=6.9.8.0, Culture=neutral, PublicKeyToken=c5687fc88969c44d, processorArchitecture=MSIL">
      <HintPath>..\packages\MySql.Data.6.9.8\lib\net45\MySql.Data.dll</HintPath>
      <Private>True</Private>
    </Reference>
    <Reference Include="Newtonsoft.Json, Version=6.0.0.0, Culture=neutral, PublicKeyToken=30ad4fe6b2a6aeed, processorArchitecture=MSIL">
      <HintPath>..\packages\Newtonsoft.Json.6.0.8\lib\net45\Newtonsoft.Json.dll</HintPath>
      <Private>True</Private>
    </Reference>
    <Reference Include="Owin, Version=1.0.0.0, Culture=neutral, PublicKeyToken=f0ebd12fd5e55cc5, processorArchitecture=MSIL">
      <HintPath>..\packages\Owin.1.0\lib\net40\Owin.dll</HintPath>
      <Private>True</Private>
    </Reference>
    <Reference Include="PayPalCoreSDK, Version=1.6.1.0, Culture=neutral, PublicKeyToken=5b4afc1ccaef40fb, processorArchitecture=MSIL">
      <HintPath>..\packages\PayPalCoreSDK.1.6.1\lib\net45\PayPalCoreSDK.dll</HintPath>
      <Private>True</Private>
    </Reference>
    <Reference Include="PayPalMerchantSDK, Version=2.15.117.0, Culture=neutral, PublicKeyToken=5b4afc1ccaef40fb, processorArchitecture=MSIL">
      <HintPath>..\packages\PayPalMerchantSDK.2.15.117\lib\net20\PayPalMerchantSDK.dll</HintPath>
      <Private>True</Private>
    </Reference>
    <Reference Include="Semver, Version=1.1.2.0, Culture=neutral, processorArchitecture=MSIL">
      <HintPath>..\packages\semver.1.1.2\lib\net45\Semver.dll</HintPath>
      <Private>True</Private>
    </Reference>
    <Reference Include="SQLCE4Umbraco, Version=1.0.5891.23242, Culture=neutral, processorArchitecture=MSIL">
      <HintPath>..\packages\UmbracoCms.Core.7.4.1\lib\SQLCE4Umbraco.dll</HintPath>
      <Private>True</Private>
    </Reference>
    <Reference Include="System" />
    <Reference Include="System.ComponentModel.DataAnnotations" />
    <Reference Include="System.Configuration" />
    <Reference Include="System.Data.SqlServerCe, Version=4.0.0.1, Culture=neutral, PublicKeyToken=89845dcd8080cc91, processorArchitecture=MSIL">
      <HintPath>..\packages\UmbracoCms.Core.7.4.1\lib\System.Data.SqlServerCe.dll</HintPath>
      <Private>True</Private>
    </Reference>
    <Reference Include="System.Data.SqlServerCe.Entity, Version=4.0.0.1, Culture=neutral, PublicKeyToken=89845dcd8080cc91, processorArchitecture=MSIL">
      <HintPath>..\packages\UmbracoCms.Core.7.4.1\lib\System.Data.SqlServerCe.Entity.dll</HintPath>
      <Private>True</Private>
    </Reference>
    <Reference Include="System.Net.Http" />
    <Reference Include="System.Net.Http.Extensions, Version=2.2.29.0, Culture=neutral, PublicKeyToken=b03f5f7f11d50a3a, processorArchitecture=MSIL">
      <HintPath>..\packages\Microsoft.Net.Http.2.2.29\lib\net45\System.Net.Http.Extensions.dll</HintPath>
      <Private>True</Private>
    </Reference>
    <Reference Include="System.Net.Http.Formatting, Version=5.2.3.0, Culture=neutral, PublicKeyToken=31bf3856ad364e35, processorArchitecture=MSIL">
      <HintPath>..\packages\Microsoft.AspNet.WebApi.Client.5.2.3\lib\net45\System.Net.Http.Formatting.dll</HintPath>
      <Private>True</Private>
    </Reference>
    <Reference Include="System.Net.Http.Primitives, Version=4.2.29.0, Culture=neutral, PublicKeyToken=b03f5f7f11d50a3a, processorArchitecture=MSIL">
      <HintPath>..\packages\Microsoft.Net.Http.2.2.29\lib\net45\System.Net.Http.Primitives.dll</HintPath>
      <Private>True</Private>
    </Reference>
    <Reference Include="System.Net.Http.WebRequest" />
    <Reference Include="System.Web" />
    <Reference Include="System.Web.ApplicationServices" />
    <Reference Include="System.Web.Helpers, Version=3.0.0.0, Culture=neutral, PublicKeyToken=31bf3856ad364e35, processorArchitecture=MSIL">
      <HintPath>..\packages\Microsoft.AspNet.WebPages.3.2.3\lib\net45\System.Web.Helpers.dll</HintPath>
      <Private>True</Private>
    </Reference>
    <Reference Include="System.Web.Http, Version=5.2.3.0, Culture=neutral, PublicKeyToken=31bf3856ad364e35, processorArchitecture=MSIL">
      <HintPath>..\packages\Microsoft.AspNet.WebApi.Core.5.2.3\lib\net45\System.Web.Http.dll</HintPath>
      <Private>True</Private>
    </Reference>
    <Reference Include="System.Web.Http.WebHost, Version=5.2.3.0, Culture=neutral, PublicKeyToken=31bf3856ad364e35, processorArchitecture=MSIL">
      <HintPath>..\packages\Microsoft.AspNet.WebApi.WebHost.5.2.3\lib\net45\System.Web.Http.WebHost.dll</HintPath>
      <Private>True</Private>
    </Reference>
    <Reference Include="System.Web.Mvc, Version=5.2.3.0, Culture=neutral, PublicKeyToken=31bf3856ad364e35, processorArchitecture=MSIL">
      <HintPath>..\packages\Microsoft.AspNet.Mvc.5.2.3\lib\net45\System.Web.Mvc.dll</HintPath>
      <Private>True</Private>
    </Reference>
    <Reference Include="System.Web.Razor, Version=3.0.0.0, Culture=neutral, PublicKeyToken=31bf3856ad364e35, processorArchitecture=MSIL">
      <HintPath>..\packages\Microsoft.AspNet.Razor.3.2.3\lib\net45\System.Web.Razor.dll</HintPath>
      <Private>True</Private>
    </Reference>
    <Reference Include="System.Web.WebPages, Version=3.0.0.0, Culture=neutral, PublicKeyToken=31bf3856ad364e35, processorArchitecture=MSIL">
      <HintPath>..\packages\Microsoft.AspNet.WebPages.3.2.3\lib\net45\System.Web.WebPages.dll</HintPath>
      <Private>True</Private>
    </Reference>
    <Reference Include="System.Web.WebPages.Deployment, Version=3.0.0.0, Culture=neutral, PublicKeyToken=31bf3856ad364e35, processorArchitecture=MSIL">
      <HintPath>..\packages\Microsoft.AspNet.WebPages.3.2.3\lib\net45\System.Web.WebPages.Deployment.dll</HintPath>
      <Private>True</Private>
    </Reference>
    <Reference Include="System.Web.WebPages.Razor, Version=3.0.0.0, Culture=neutral, PublicKeyToken=31bf3856ad364e35, processorArchitecture=MSIL">
      <HintPath>..\packages\Microsoft.AspNet.WebPages.3.2.3\lib\net45\System.Web.WebPages.Razor.dll</HintPath>
      <Private>True</Private>
    </Reference>
    <Reference Include="System.XML" />
    <Reference Include="TidyNet, Version=1.0.0.0, Culture=neutral">
      <HintPath>..\packages\UmbracoCms.Core.7.4.1\lib\TidyNet.dll</HintPath>
      <Private>True</Private>
    </Reference>
    <Reference Include="umbraco, Version=1.0.5891.23243, Culture=neutral, processorArchitecture=MSIL">
      <HintPath>..\packages\UmbracoCms.Core.7.4.1\lib\umbraco.dll</HintPath>
      <Private>True</Private>
    </Reference>
    <Reference Include="Umbraco.Core, Version=1.0.5891.23238, Culture=neutral, processorArchitecture=MSIL">
      <HintPath>..\packages\UmbracoCms.Core.7.4.1\lib\Umbraco.Core.dll</HintPath>
      <Private>True</Private>
    </Reference>
    <Reference Include="umbraco.DataLayer, Version=1.0.5891.23241, Culture=neutral, processorArchitecture=MSIL">
      <HintPath>..\packages\UmbracoCms.Core.7.4.1\lib\umbraco.DataLayer.dll</HintPath>
      <Private>True</Private>
    </Reference>
    <Reference Include="umbraco.editorControls, Version=1.0.5891.23246, Culture=neutral, processorArchitecture=MSIL">
      <HintPath>..\packages\UmbracoCms.Core.7.4.1\lib\umbraco.editorControls.dll</HintPath>
      <Private>True</Private>
    </Reference>
    <Reference Include="umbraco.MacroEngines, Version=1.0.5891.23246, Culture=neutral, processorArchitecture=MSIL">
      <HintPath>..\packages\UmbracoCms.Core.7.4.1\lib\umbraco.MacroEngines.dll</HintPath>
      <Private>True</Private>
    </Reference>
    <Reference Include="umbraco.providers, Version=1.0.5891.23243, Culture=neutral, processorArchitecture=MSIL">
      <HintPath>..\packages\UmbracoCms.Core.7.4.1\lib\umbraco.providers.dll</HintPath>
      <Private>True</Private>
    </Reference>
    <Reference Include="Umbraco.Web.UI, Version=1.0.5891.23247, Culture=neutral, processorArchitecture=MSIL">
      <HintPath>..\packages\UmbracoCms.Core.7.4.1\lib\Umbraco.Web.UI.dll</HintPath>
      <Private>True</Private>
    </Reference>
    <Reference Include="UmbracoExamine, Version=0.7.0.23242, Culture=neutral, processorArchitecture=MSIL">
      <HintPath>..\packages\UmbracoCms.Core.7.4.1\lib\UmbracoExamine.dll</HintPath>
      <Private>True</Private>
    </Reference>
    <Reference Include="UrlRewritingNet.UrlRewriter, Version=2.0.7.0, Culture=neutral, processorArchitecture=MSIL">
      <HintPath>..\packages\UrlRewritingNet.2.0.7\lib\UrlRewritingNet.UrlRewriter.dll</HintPath>
      <Private>True</Private>
    </Reference>
    <Reference Include="WebMatrix.Data, Version=3.0.0.0, Culture=neutral, PublicKeyToken=31bf3856ad364e35, processorArchitecture=MSIL">
      <HintPath>..\packages\Microsoft.AspNet.WebPages.Data.3.2.3\lib\net45\WebMatrix.Data.dll</HintPath>
      <Private>True</Private>
    </Reference>
    <Reference Include="WebMatrix.WebData, Version=3.0.0.0, Culture=neutral, PublicKeyToken=31bf3856ad364e35, processorArchitecture=MSIL">
      <HintPath>..\packages\Microsoft.AspNet.WebPages.WebData.3.2.3\lib\net45\WebMatrix.WebData.dll</HintPath>
      <Private>True</Private>
    </Reference>
  </ItemGroup>
  <Import Project="$(MSBuildToolsPath)\Microsoft.CSharp.targets" />
  <PropertyGroup>
    <PostBuildEvent>copy /y "$(TargetDir)Merchello.Bazaar.*" "$(SolutionDir)Merchello.Web.UI\bin\Merchello.*"</PostBuildEvent>
  </PropertyGroup>
  <Import Project="$(SolutionDir)\.nuget\NuGet.targets" Condition="Exists('$(SolutionDir)\.nuget\NuGet.targets')" />
  <Target Name="EnsureNuGetPackageBuildImports" BeforeTargets="PrepareForBuild">
    <PropertyGroup>
      <ErrorText>This project references NuGet package(s) that are missing on this computer. Enable NuGet Package Restore to download them.  For more information, see http://go.microsoft.com/fwlink/?LinkID=322105. The missing file is {0}.</ErrorText>
    </PropertyGroup>
    <Error Condition="!Exists('$(SolutionDir)\.nuget\NuGet.targets')" Text="$([System.String]::Format('$(ErrorText)', '$(SolutionDir)\.nuget\NuGet.targets'))" />
  </Target>
  <Import Project="..\packages\Microsoft.Bcl.Build.1.0.14\tools\Microsoft.Bcl.Build.targets" Condition="Exists('..\packages\Microsoft.Bcl.Build.1.0.14\tools\Microsoft.Bcl.Build.targets')" />
  <Target Name="EnsureBclBuildImported" BeforeTargets="BeforeBuild" Condition="'$(BclBuildImported)' == ''">
    <Error Condition="!Exists('..\packages\Microsoft.Bcl.Build.1.0.14\tools\Microsoft.Bcl.Build.targets')" Text="This project references NuGet package(s) that are missing on this computer. Enable NuGet Package Restore to download them.  For more information, see http://go.microsoft.com/fwlink/?LinkID=317567." HelpKeyword="BCLBUILD2001" />
    <Error Condition="Exists('..\packages\Microsoft.Bcl.Build.1.0.14\tools\Microsoft.Bcl.Build.targets')" Text="The build restored NuGet packages. Build the project again to include these packages in the build. For more information, see http://go.microsoft.com/fwlink/?LinkID=317568." HelpKeyword="BCLBUILD2002" />
  </Target>
  <!-- To modify your build process, add your task inside one of the targets below and uncomment it. 
       Other similar extension points exist, see Microsoft.Common.targets.
  <Target Name="BeforeBuild">
  </Target>
  <Target Name="AfterBuild">
  </Target>
  -->
</Project><|MERGE_RESOLUTION|>--- conflicted
+++ resolved
@@ -194,22 +194,6 @@
       <HintPath>..\packages\Markdown.1.14.4\lib\net45\MarkdownSharp.dll</HintPath>
       <Private>True</Private>
     </Reference>
-<<<<<<< HEAD
-    <Reference Include="Merchello.Core, Version=2.0.5906.3850, Culture=neutral, processorArchitecture=MSIL">
-      <HintPath>..\packages\Merchello.Core.2.0.0-alpha-000234\lib\net45\Merchello.Core.dll</HintPath>
-      <Private>True</Private>
-    </Reference>
-    <Reference Include="Merchello.Examine, Version=2.0.5906.3856, Culture=neutral, processorArchitecture=MSIL">
-      <HintPath>..\packages\Merchello.Core.2.0.0-alpha-000234\lib\net45\Merchello.Examine.dll</HintPath>
-      <Private>True</Private>
-    </Reference>
-    <Reference Include="Merchello.Providers, Version=2.0.5906.3863, Culture=neutral, processorArchitecture=MSIL">
-      <HintPath>..\packages\Merchello.Core.2.0.0-alpha-000234\lib\net45\Merchello.Providers.dll</HintPath>
-      <Private>True</Private>
-    </Reference>
-    <Reference Include="Merchello.Web, Version=2.0.5906.3858, Culture=neutral, processorArchitecture=MSIL">
-      <HintPath>..\packages\Merchello.Core.2.0.0-alpha-000234\lib\net45\Merchello.Web.dll</HintPath>
-=======
     <Reference Include="Merchello.Core, Version=2.0.5949.42566, Culture=neutral, processorArchitecture=MSIL">
       <HintPath>..\packages\Merchello.Core.2.0.0-alpha-000280\lib\net45\Merchello.Core.dll</HintPath>
       <Private>True</Private>
@@ -224,7 +208,6 @@
     </Reference>
     <Reference Include="Merchello.Web, Version=2.0.5949.42568, Culture=neutral, processorArchitecture=MSIL">
       <HintPath>..\packages\Merchello.Core.2.0.0-alpha-000280\lib\net45\Merchello.Web.dll</HintPath>
->>>>>>> 22dc5be4
       <Private>True</Private>
     </Reference>
     <Reference Include="Microsoft.ApplicationBlocks.Data, Version=1.0.1559.20655, Culture=neutral">
