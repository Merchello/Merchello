--- conflicted
+++ resolved
@@ -47,14 +47,13 @@
         Sku,
 
         /// <summary>
-<<<<<<< HEAD
+        /// The product create date 
+        /// </summary>
+        CreateDate,
+        
+        /// <summary>
         /// The product sell price (sale price if present) 
         /// </summary>
         SellPrice
-=======
-        /// The product create date 
-        /// </summary>
-        CreateDate
->>>>>>> b9a2f588
     }
 }