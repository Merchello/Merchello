﻿using System;
using System.Collections.Generic;
using Merchello.Core.Models;
using Merchello.Core.Models.EntityBase;

namespace Merchello.Web.Models.ContentEditing
{
    public class ProductVariantDisplay : ProductDisplayBase
<<<<<<< HEAD
    {   
        public int Id { get; set; }
        public Guid ProductKey { get; set; }
        public IEnumerable<IProductAttribute> Attributes { get; set; }
=======
    {
        public IEnumerable<ProductAttributeDisplay> Attributes { get; set; }
>>>>>>> 2aa8187c
    }
}<|MERGE_RESOLUTION|>--- conflicted
+++ resolved
@@ -1,19 +1,10 @@
-﻿using System;
-using System.Collections.Generic;
+﻿using System.Collections.Generic;
 using Merchello.Core.Models;
-using Merchello.Core.Models.EntityBase;
 
 namespace Merchello.Web.Models.ContentEditing
 {
     public class ProductVariantDisplay : ProductDisplayBase
-<<<<<<< HEAD
-    {   
-        public int Id { get; set; }
-        public Guid ProductKey { get; set; }
-        public IEnumerable<IProductAttribute> Attributes { get; set; }
-=======
     {
         public IEnumerable<ProductAttributeDisplay> Attributes { get; set; }
->>>>>>> 2aa8187c
     }
 }