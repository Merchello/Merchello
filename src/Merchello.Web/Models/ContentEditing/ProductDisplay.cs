--- conflicted
+++ resolved
@@ -81,17 +81,11 @@
         {
             get
             {
-<<<<<<< HEAD
-                return ProductVariants.Any() ? 
-                    this.ProductVariants.Sum(x => x.TotalInventoryCount) : 
-                    this.CatalogInventories.Sum(x => x.Count);
-=======
                 return this.ProductVariants != null
                            ? this.ProductVariants.Any()
                                  ? this.ProductVariants.Sum(x => x.TotalInventoryCount)
                                  : this.CatalogInventories.Sum(x => x.Count)
                            : 0;
->>>>>>> 781d7625
             }
         }
     }
