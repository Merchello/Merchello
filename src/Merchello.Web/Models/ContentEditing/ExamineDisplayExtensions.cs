--- conflicted
+++ resolved
@@ -65,8 +65,6 @@
                 Length = FieldAsDecimal(result, "length"),
                 Height = FieldAsDecimal(result, "height"),
                 Width = FieldAsDecimal(result, "width"),
-                Manufacturer = FieldAsString(result, "manufacturer"),
-                ManufacturerModelNumber = FieldAsString(result, "modelNumber"),
                 Barcode = result.Fields.ContainsKey("barcode") ? result.Fields["barcode"] : string.Empty,
                 Available = FieldAsBoolean(result.Fields["available"]),
                 TrackInventory = FieldAsBoolean(result.Fields["trackInventory"]),
@@ -267,13 +265,8 @@
             if (!result.Fields.ContainsKey(alias)) return 0;
             string value = result.Fields[alias];
 
-<<<<<<< HEAD
-            decimal converted;
-            return decimal.TryParse(value, NumberStyles.AllowDecimalPoint, CultureInfo.InvariantCulture.NumberFormat, out converted) ? converted : 0;
-=======
             decimal converted = decimal.TryParse(value, System.Globalization.NumberStyles.AllowDecimalPoint, CultureInfo.InvariantCulture, out converted) ? converted : 0;
             return converted;
->>>>>>> a4e64f95
         }
 
         /// <summary>
