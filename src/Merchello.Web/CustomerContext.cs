<<<<<<< HEAD
﻿using System.Net.Mime;
using System.Web.Security;
using Umbraco.Core.Models;
using umbraco.presentation.umbraco;
using Umbraco.Web.Security;

namespace Merchello.Web
=======
﻿namespace Merchello.Web
>>>>>>> fcd1d819
{
    using System;
    using System.Web;

    using Merchello.Core;
    using Merchello.Core.Cache;
    using Merchello.Core.Models;
    using Merchello.Core.Services;
    using Merchello.Web.Models.Customer;

    using Umbraco.Core;
    using Umbraco.Core.Logging;
    using Umbraco.Web;
    using Umbraco.Web.Security;

    /// <summary>
    /// Represents the customer context.
    /// </summary>
    public class CustomerContext
    {
        #region Fields

        /// <summary>
        /// The consumer cookie key.
        /// </summary>
        private const string CustomerCookieName = "merchello";

        /// <summary>
        /// The _customer service.
        /// </summary>
        private readonly ICustomerService _customerService;

        /// <summary>
        /// The <see cref="UmbracoContext"/>.
        /// </summary>
        private readonly UmbracoContext _umbracoContext;

        /// <summary>
        /// The <see cref="CacheHelper"/>.
        /// </summary>
        private readonly CacheHelper _cache;

        /// <summary>
        /// The membership helper.
        /// </summary>
        private readonly MembershipHelper _membershipHelper;

        #endregion

        #region Constructors

        /// <summary>
        /// Initializes a new instance of the <see cref="CustomerContext"/> class.
        /// </summary>
        public CustomerContext()
            : this(UmbracoContext.Current)
        {
        }

        /// <summary>
        /// Initializes a new instance of the <see cref="CustomerContext"/> class.
        /// </summary>
        /// <param name="umbracoContext">
        /// The umbraco context.
        /// </param>
        public CustomerContext(UmbracoContext umbracoContext)
            : this(MerchelloContext.Current, umbracoContext)
        {
        }

        /// <summary>
        /// Initializes a new instance of the <see cref="CustomerContext"/> class.
        /// </summary>
        /// <param name="merchelloContext">
        /// The merchello context.
        /// </param>
        /// <param name="umbracoContext">
        /// The umbraco context.
        /// </param>
        internal CustomerContext(IMerchelloContext merchelloContext, UmbracoContext umbracoContext)
        {
            Mandate.ParameterNotNull(merchelloContext, "merchelloContext");
            Mandate.ParameterNotNull(umbracoContext, "umbracoContext");

            _umbracoContext = umbracoContext;
            _customerService = merchelloContext.Services.CustomerService;
            _cache = merchelloContext.Cache;

            _membershipHelper = new MembershipHelper(_umbracoContext);

            Initialize();
        }

        #endregion

        /// <summary>
        /// Gets the current customer
        /// </summary>
        public ICustomerBase CurrentCustomer { get; private set; }

        /// <summary>
        /// Gets the context data.
        /// </summary>
        public CustomerContextData ContextData { get; private set; }

        /// <summary>
        /// Initializes this class with default values
        /// </summary>
        private void Initialize()
        {
            // see if the key is already in the request cache
            var cachedContextData = _cache.RequestCache.GetCacheItem(CustomerCookieName);

            if (cachedContextData != null)
            {
                ContextData = (CustomerContextData)cachedContextData;
                var key = ContextData.Key;
                TryGetCustomer(key);
                return;
            }

            // retrieve the merchello consumer cookie
            var cookie = _umbracoContext.HttpContext.Request.Cookies[CustomerCookieName];

            if (cookie != null)
            {
                ContextData = cookie.ToCustomerContextData();

                try
                {
                    TryGetCustomer(ContextData.Key);
                }
                catch (Exception ex)
                {
                    LogHelper.Error<CustomerContext>("Decrypted guid did not parse", ex);
                    CreateAnonymousCustomer();
                }                             
            }
            else 
            {
                CreateAnonymousCustomer();
            } // a cookie was not found
        }

        /// <summary>
        /// Attempts to either retrieve an anonymous customer or an existing customer
        /// </summary>
        /// <param name="key">The key of the customer to retrieve</param>
        private void TryGetCustomer(Guid key)
        {

            //// check to see if member is signed in
            //// TODO RSS add configuration check for valid member type
           
            var customer = (ICustomerBase)_cache.RuntimeCache.GetCacheItem(CacheKeys.CustomerCacheKey(key));
            
            // check the cache for a previously retrieved customer
            if (customer != null)
            {
                CurrentCustomer = customer;

                if (customer.IsAnonymous)
                {
                    if (_membershipHelper.IsLoggedIn())
                    {
                        var memberId = _membershipHelper.GetCurrentMemberId();

                        var member = ApplicationContext.Current.Services.MemberService.GetById(memberId);
                        customer = _customerService.GetByLoginName(member.Username) ??
                                       _customerService.CreateCustomerWithKey(member.Username);

                        CacheCustomer(customer);
                        CurrentCustomer = customer;

                        return;
                    }
                }
                // customer.IsAnonymous and Member is not anonymous -> convert to ICustomer ... retrieve new or create

                ContextData.Key = customer.Key;

                return;
            }

            //// TODO persisted customers

            //// If the member has been authenticated there is no need to create an anonymous record.
            //// Either return an existing customer or create a new one for the member.
           /* if (_membershipHelper.IsLoggedIn())
            {
                var memberId = _membershipHelper.GetCurrentMemberId();

                var member = ApplicationContext.Current.Services.MemberService.GetById(memberId);
                customer = _customerService.GetByLoginName(member.Username) ??
                               _customerService.CreateCustomerWithKey(member.Username);

                CacheCustomer(customer);
                CurrentCustomer = customer;
                
                return;                
            }*/
           
            // try to get the customer
            customer = _customerService.GetAnyByKey(key);
           
            if (customer != null)
            {
                CurrentCustomer = customer;
                ContextData.Key = customer.Key;
                CacheCustomer(customer);
            }
            else 
            {
                // create a new anonymous customer
                CreateAnonymousCustomer();
            }
        }

        /// <summary>
        /// Creates an anonymous customer
        /// </summary>
        private void CreateAnonymousCustomer()
        {
            var customer = _customerService.CreateAnonymousCustomerWithKey();
            CurrentCustomer = customer;
            ContextData = new CustomerContextData()
            {
                Key = customer.Key
            };

            CacheCustomer(customer);
        }

        /// <summary>
        /// The caches the customer.
        /// </summary>
        /// <param name="customer">
        /// The customer.
        /// </param>
        private void CacheCustomer(ICustomerBase customer)
        {
            // set/reset the cookie 
            // TODO decide how we want to deal with cookie persistence options
            var cookie = new HttpCookie(CustomerCookieName)
            {
                Value = ContextData.ToJson()
            };

            _umbracoContext.HttpContext.Response.Cookies.Add(cookie);

            _cache.RequestCache.GetCacheItem(CustomerCookieName, () => ContextData);
            _cache.RuntimeCache.GetCacheItem(CacheKeys.CustomerCacheKey(customer.Key), () => customer, TimeSpan.FromMinutes(5), true);
        }
    }
}<|MERGE_RESOLUTION|>--- conflicted
+++ resolved
@@ -1,17 +1,13 @@
-<<<<<<< HEAD
-﻿using System.Net.Mime;
-using System.Web.Security;
-using Umbraco.Core.Models;
-using umbraco.presentation.umbraco;
-using Umbraco.Web.Security;
-
+﻿
 namespace Merchello.Web
-=======
-﻿namespace Merchello.Web
->>>>>>> fcd1d819
 {
     using System;
+    using System.Runtime.Remoting.Contexts;
     using System.Web;
+    
+    using System.Net.Mime;
+    using System.Web.Security;
+
 
     using Merchello.Core;
     using Merchello.Core.Cache;
@@ -19,6 +15,7 @@
     using Merchello.Core.Services;
     using Merchello.Web.Models.Customer;
 
+    using Umbraco.Core.Models;
     using Umbraco.Core;
     using Umbraco.Core.Logging;
     using Umbraco.Web;
