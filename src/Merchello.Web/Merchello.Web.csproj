﻿<?xml version="1.0" encoding="utf-8"?>
<Project ToolsVersion="14.0" DefaultTargets="Build" xmlns="http://schemas.microsoft.com/developer/msbuild/2003">
  <Import Project="$(MSBuildExtensionsPath)\$(MSBuildToolsVersion)\Microsoft.Common.props" Condition="Exists('$(MSBuildExtensionsPath)\$(MSBuildToolsVersion)\Microsoft.Common.props')" />
  <PropertyGroup>
    <Configuration Condition=" '$(Configuration)' == '' ">Debug</Configuration>
    <Platform Condition=" '$(Platform)' == '' ">AnyCPU</Platform>
    <ProjectGuid>{9DCEAC26-70C0-4B2F-88F5-FD2A2E2A30DF}</ProjectGuid>
    <OutputType>Library</OutputType>
    <AppDesignerFolder>Properties</AppDesignerFolder>
    <RootNamespace>Merchello.Web</RootNamespace>
    <AssemblyName>Merchello.Web</AssemblyName>
    <TargetFrameworkVersion>v4.6.1</TargetFrameworkVersion>
    <FileAlignment>512</FileAlignment>
  </PropertyGroup>
  <PropertyGroup Condition=" '$(Configuration)|$(Platform)' == 'Debug|AnyCPU' ">
    <DebugSymbols>true</DebugSymbols>
    <DebugType>full</DebugType>
    <Optimize>false</Optimize>
    <OutputPath>bin\Debug\</OutputPath>
    <DefineConstants>DEBUG;TRACE</DefineConstants>
    <ErrorReport>prompt</ErrorReport>
    <WarningLevel>4</WarningLevel>
  </PropertyGroup>
  <PropertyGroup Condition=" '$(Configuration)|$(Platform)' == 'Release|AnyCPU' ">
    <DebugType>pdbonly</DebugType>
    <Optimize>true</Optimize>
    <OutputPath>bin\Release\</OutputPath>
    <DefineConstants>TRACE</DefineConstants>
    <ErrorReport>prompt</ErrorReport>
    <WarningLevel>4</WarningLevel>
  </PropertyGroup>
  <ItemGroup>
    <Reference Include="System" />
    <Reference Include="System.Core" />
    <Reference Include="System.Xml.Linq" />
    <Reference Include="System.Data.DataSetExtensions" />
    <Reference Include="Microsoft.CSharp" />
    <Reference Include="System.Data" />
    <Reference Include="System.Net.Http" />
    <Reference Include="System.Xml" />
  </ItemGroup>
  <ItemGroup>
<<<<<<< HEAD
    <Compile Include="ApplicationContextExtensions.cs" />
    <Compile Include="Caching\IVirtualContentCache{T}.cs" />
    <Compile Include="Caching\IVirtualProductContentCache.cs" />
    <Compile Include="Caching\VirtualContentCache{T}.cs" />
    <Compile Include="Caching\VirtualProductContentCache.cs" />
    <Compile Include="Controllers\Api\CountryRegionApiControllerBase.cs" />
    <Compile Include="Controllers\Api\ProductDataTableApiControllerBase.cs" />
    <Compile Include="Controllers\BasketControllerBase{T}.cs" />
    <Compile Include="Controllers\CheckoutAddressControllerBase{T}.cs" />
    <Compile Include="Controllers\CheckoutControllerBase.cs" />
    <Compile Include="Controllers\CheckoutDiscountControllerBase{T}.cs" />
    <Compile Include="Controllers\CheckoutPaymentControllerBase{T}.cs" />
    <Compile Include="Controllers\CheckoutPaymentMethodControllerBase{T}.cs" />
    <Compile Include="Controllers\CheckoutShipRateQuoteControllerBase{T}.cs" />
    <Compile Include="Controllers\CheckoutSummaryControllerBase{T}.cs" />
    <Compile Include="Controllers\MerchelloUIControllerBase.cs" />
    <Compile Include="Controllers\WishListControllerBase{T}.cs" />
    <Compile Include="DataModifiers\Product\IncludeTaxProductDisplayPriceModifier.cs" />
    <Compile Include="DataModifiers\Product\ProductVariantDataModifierChain.cs" />
    <Compile Include="DataModifiers\Product\ProductVariantDataModifierExtensions.cs" />
    <Compile Include="DataModifiers\Product\ProductVariantDataModifierTaskBase.cs" />
    <Compile Include="DigitalDownloadHandler.cs" />
    <Compile Include="Discounts\Coupons\Constraints\CollectionAlterationCouponConstraintBase.cs" />
    <Compile Include="Discounts\Coupons\Constraints\CollectionPriceRulesConstraint.cs" />
    <Compile Include="Discounts\Coupons\Constraints\CouponConstraintBase.cs" />
    <Compile Include="Discounts\Coupons\Constraints\ExcludeShippingCostConstraint.cs" />
    <Compile Include="Discounts\Coupons\Constraints\CollectionQuantityRulesConstraint.cs" />
    <Compile Include="Discounts\Coupons\Constraints\ExcludeTaxesIncludedInProductPrices.cs" />
    <Compile Include="Discounts\Coupons\Constraints\ExcludeTaxesInProductPricesVisitor.cs" />
    <Compile Include="Discounts\Coupons\Constraints\MaximumNumberOfRedemptionsConstraint.cs" />
    <Compile Include="Discounts\Coupons\Constraints\MaximumQuantityConstraint.cs" />
    <Compile Include="Discounts\Coupons\Constraints\MaximumQuantityConstraintVisitor.cs" />
    <Compile Include="Discounts\Coupons\Constraints\NotUsableByAnonymousCustomersConstraint.cs" />
    <Compile Include="Discounts\Coupons\Constraints\NotUsableWithOtherCouponsConstraint.cs" />
    <Compile Include="Discounts\Coupons\Constraints\NumericalValueFilterConstraintVisitor.cs" />
    <Compile Include="Discounts\Coupons\Constraints\LineItemPriceFilterRulesConstraint.cs" />
    <Compile Include="Discounts\Coupons\Constraints\OneCouponPerCustomerConstraint.cs" />
    <Compile Include="Discounts\Coupons\Constraints\ProductSelectionConstraintVisitor.cs" />
    <Compile Include="Discounts\Coupons\Constraints\LineItemQuantityFilterRulesConstraint.cs" />
    <Compile Include="Discounts\Coupons\Constraints\ProductSelectionFilterConstraint.cs" />
    <Compile Include="Discounts\Coupons\CouponExtendedDataExtensions.cs" />
    <Compile Include="Discounts\Coupons\CouponRedemptionResult.cs" />
    <Compile Include="Discounts\Coupons\CouponRedemptionEventHandler.cs" />
    <Compile Include="Discounts\Coupons\CouponRedemptionLineItemVisitor.cs" />
    <Compile Include="Discounts\Coupons\CouponRedemptionResultExtensions.cs" />
    <Compile Include="Discounts\Coupons\ICouponRedemptionResult.cs" />
    <Compile Include="Discounts\Coupons\RedeemCouponEventArgs.cs" />
    <Compile Include="Discounts\Coupons\Rewards\CouponDiscountLineItemReward.cs" />
    <Compile Include="Discounts\Coupons\Rewards\CouponDiscountLineItemRewardBase.cs" />
    <Compile Include="Discounts\Coupons\Rewards\CouponDiscountLineItemRewardVisitor.cs" />
    <Compile Include="Discounts\Coupons\Rewards\CouponFreeShippingReward.cs" />
    <Compile Include="Discounts\Coupons\Rewards\CouponRewardAdjustmentAudit.cs" />
    <Compile Include="Editors\BackOfficeCheckoutApiController.cs" />
    <Compile Include="Editors\DetachedContentApiController.cs" />
    <Compile Include="Editors\NoteApiController.cs" />
    <Compile Include="Editors\EntityCollectionApiController.cs" />
    <Compile Include="Editors\MarketingApiController.cs" />
    <Compile Include="Editors\PluginViewEditorApiController.cs" />
    <Compile Include="Editors\ProductOptionApiController.cs" />
    <Compile Include="Editors\Reports\AbandonedBasketReportApiController.cs" />
    <Compile Include="Editors\Reports\MonthlyReportApiControllerBase.cs" />
    <Compile Include="Editors\Reports\ReportSqlHelper.cs" />
    <Compile Include="Editors\Reports\SalesOverTimeReportApiController.cs" />
    <Compile Include="Editors\Reports\SalesByItemReportApiController.cs" />
    <Compile Include="Factories\AddItemModelFactory.cs" />
    <Compile Include="Factories\BasketItemExtendedDataFactory.cs" />
    <Compile Include="Factories\BasketModelFactory.cs" />
    <Compile Include="Factories\CheckoutAddressModelFactory.cs" />
    <Compile Include="Factories\CheckoutContextSettingsFactory.cs" />
    <Compile Include="Factories\CheckoutDiscountModelFactory.cs" />
    <Compile Include="Factories\CheckoutPaymentMethodModelFactory.cs" />
    <Compile Include="Factories\CheckoutPaymentModelFactory.cs" />
    <Compile Include="Factories\CheckoutShipRateQuoteModelFactory.cs" />
    <Compile Include="Factories\CheckoutSummaryModelFactory.cs" />
    <Compile Include="Factories\CustomerProfileModelFactory.cs" />
    <Compile Include="Factories\ItemCacheModelFactory.cs" />
    <Compile Include="Factories\ProductDataTableFactory.cs" />
    <Compile Include="MerchelloHelperExtensions.cs" />
    <Compile Include="Models\ContentEditing\Collections\EntityFilterGroupDisplay.cs" />
    <Compile Include="Models\ContentEditing\Content\DetachedContentHelper.cs" />
    <Compile Include="Models\ContentEditing\Content\IHaveDetachedDataValues.cs" />
    <Compile Include="Models\ContentEditing\Content\ProductAttributeContentSave.cs" />
    <Compile Include="Models\ContentEditing\Content\ProductAttributeContentSaveBinder.cs" />
    <Compile Include="Models\ContentEditing\Content\ProductContentSaveItemBase.cs" />
    <Compile Include="Models\ContentEditing\Content\DetachedContentDisplayExtensions.cs" />
    <Compile Include="Models\ContentEditing\Operations\EntityCrudOperation.cs" />
    <Compile Include="Models\MapperResolvers\DetachedContent\ProductAttributeDetachedDataValuesResolver.cs" />
    <Compile Include="Models\MapperResolvers\DialogEditorViews\EntityCollectionProviderDialogEditorViewResolver.cs" />
    <Compile Include="Models\MapperResolvers\EntityCollections\EntityFilterGroupFiltersValueResolver.cs" />
    <Compile Include="Models\MapperResolvers\ProductOptions\ProductOptionSharedCountResolver.cs" />
    <Compile Include="Models\PagedCollection.cs" />
    <Compile Include="Models\Ui\Async\PaymentResultAsyncResponse.cs" />
    <Compile Include="Models\Ui\IItemCacheModel.cs" />
    <Compile Include="Models\Ui\IWishListModel.cs" />
    <Compile Include="Models\Ui\Rendering\CustomerSalesHistory.cs" />
    <Compile Include="Models\IProviderMeta.cs" />
    <Compile Include="Models\Ui\Rendering\ICustomerSalesHistory.cs" />
    <Compile Include="Models\IEntityProxy.cs" />
    <Compile Include="Models\IFilterCollection.cs" />
    <Compile Include="Models\IProductCollection.cs" />
    <Compile Include="Models\IProductFilter.cs" />
    <Compile Include="Models\IEntityCollectionProxy.cs" />
    <Compile Include="Models\ProductCollection.cs" />
    <Compile Include="Models\Ui\Async\AsyncResponse.cs" />
    <Compile Include="Models\Ui\Async\IEmitsBasketItemCount.cs" />
    <Compile Include="Models\Ui\CheckoutStage.cs" />
    <Compile Include="Models\Ui\CheckoutWorkflowMarker.cs" />
    <Compile Include="Models\Ui\DiscountViewData.cs" />
    <Compile Include="Models\Ui\IAddItemModel.cs" />
    <Compile Include="Models\Ui\IBasketModel.cs" />
    <Compile Include="Models\Ui\ICheckoutAddressModel.cs" />
    <Compile Include="Models\Ui\ICheckoutDiscountModel.cs" />
    <Compile Include="Models\Ui\ICheckoutModel.cs" />
    <Compile Include="Models\Ui\ICheckoutPaymentModel.cs" />
    <Compile Include="Models\Ui\ICheckoutShipRateQuoteModel.cs" />
    <Compile Include="Models\Ui\ICheckoutSummaryModel.cs" />
    <Compile Include="Models\Ui\ICheckoutWorkflowMarker.cs" />
    <Compile Include="Models\Ui\ICustomerProfile.cs" />
    <Compile Include="Models\Ui\IDiscountApplicationResult.cs" />
    <Compile Include="Models\Ui\ILineItemModel.cs" />
    <Compile Include="Models\Ui\ICheckoutPaymentMethodModel.cs" />
    <Compile Include="Models\Ui\IRequireJs.cs" />
    <Compile Include="Models\Ui\IUiModel.cs" />
    <Compile Include="Models\Ui\IProductDataTable.cs" />
    <Compile Include="Models\Ui\IProductDataTableRow.cs" />
    <Compile Include="Models\Ui\IMerchelloViewData.cs" />
    <Compile Include="Models\Ui\PaymentAttemptViewData.cs" />
    <Compile Include="ProductCollectionExtensions.cs" />
    <Compile Include="Models\Ui\Rendering\ProductContentListView.cs" />
    <Compile Include="Models\Ui\Rendering\EntityCollectionProxyBase.cs" />
    <Compile Include="Models\ProductFilter.cs" />
    <Compile Include="Models\ProductFilterGroup.cs" />
    <Compile Include="Models\ProviderMeta.cs" />
    <Compile Include="Models\Ui\UiModelExtensions.cs" />
    <Compile Include="Models\VirtualContent\ICmsContent.cs" />
    <Compile Include="Models\VirtualContent\IProductAttributeContent.cs" />
    <Compile Include="Models\VirtualContent\IProductOptionWrapper.cs" />
    <Compile Include="Models\VirtualContent\ProductAttributeContent.cs" />
    <Compile Include="Models\VirtualContent\ProductOptionWrapper.cs" />
    <Compile Include="Mvc\CheckAjaxRequestAttribute.cs" />
    <Compile Include="Mvc\MerchelloHelperViewPage.cs" />
    <Compile Include="Mvc\SurfaceControllerActivationHelper.cs" />
    <Compile Include="Pluggable\PluginViewEditorProvider.cs" />
    <Compile Include="Pluggable\PluginViewProviderBase{T}.cs" />
    <Compile Include="LocalizationHelper.cs" />
    <Compile Include="Logging\DefaultEmptyRemoteLogger.cs" />
    <Compile Include="MerchelloContextExtensions.cs" />
    <Compile Include="Models\ContentEditing\BackOfficeTreeDisplay.cs" />
    <Compile Include="Models\ContentEditing\Checkout\AddToItemCacheInstruction.cs" />
    <Compile Include="Models\ContentEditing\Checkout\AddToItemCacheItem.cs" />
    <Compile Include="Models\ContentEditing\Checkout\CreateCustomerInvoice.cs" />
    <Compile Include="Models\ContentEditing\Checkout\ItemCacheInstructionBase.cs" />
    <Compile Include="Models\ContentEditing\Checkout\ItemCacheLineItemInstruction.cs" />
    <Compile Include="Models\ContentEditing\Collections\Entity2CollectionModel.cs" />
    <Compile Include="Models\ContentEditing\Collections\EntityCollectionByEntityQuery.cs" />
    <Compile Include="Models\ContentEditing\Collections\EntityCollectionDisplay.cs" />
    <Compile Include="Models\ContentEditing\Collections\EntityCollectionProviderDisplay.cs" />
    <Compile Include="Models\ContentEditing\Content\DetachedContentSaveItem.cs" />
    <Compile Include="Models\ContentEditing\Content\DetachedContentTypeDisplay.cs" />
    <Compile Include="Models\ContentEditing\Content\ProductContentSave.cs" />
    <Compile Include="Models\ContentEditing\Content\ProductVariantContentSave.cs" />
    <Compile Include="Models\ContentEditing\Content\ProductVariantDetachedContentDisplay.cs" />
    <Compile Include="Models\ContentEditing\Content\ProductVariantDetachedContentHelper.cs" />
    <Compile Include="Models\ContentEditing\Content\UmbContentTypeDisplay.cs" />
    <Compile Include="Models\ContentEditing\Content\UmbTemplateDisplay.cs" />
    <Compile Include="Models\ContentEditing\CustomerItemCacheDisplay.cs" />
    <Compile Include="Models\ContentEditing\ExtendedDataExtensions.cs" />
    <Compile Include="Models\ContentEditing\NoteDisplay.cs" />
    <Compile Include="Models\ContentEditing\OfferComponentDefinitionDisplay.cs" />
    <Compile Include="Models\ContentEditing\OfferProviderDisplay.cs" />
    <Compile Include="Models\ContentEditing\OfferSettingsDisplay.cs" />
    <Compile Include="Models\ContentEditing\CurrencyDisplay.cs" />
    <Compile Include="Models\ContentEditing\GateProviderSettingsDisplay.cs" />
    <Compile Include="Models\ContentEditing\InvoiceShippingUpdateData.cs" />
    <Compile Include="Models\ContentEditing\LineItemDisplayBase.cs" />
    <Compile Include="Models\ContentEditing\LineItemDisplayCollectionBase.cs" />
    <Compile Include="Models\ContentEditing\ProductCopySave.cs" />
    <Compile Include="Models\ContentEditing\Checkout\ShipmentRateQuoteDisplay.cs" />
    <Compile Include="Models\ContentEditing\Sales\AdjustmentLineItemReference.cs" />
    <Compile Include="Models\ContentEditing\Sales\InvoiceAdjustmentDisplay.cs" />
    <Compile Include="Models\ContentEditing\ShipmentStatusDisplay.cs" />
    <Compile Include="Models\ContentEditing\ShippingGatewayMethodDisplay.cs" />
    <Compile Include="Discounts\Coupons\CouponManager.cs" />
    <Compile Include="Models\ContentEditing\TaxationGatewayProviderDisplay.cs" />
    <Compile Include="Models\ContentEditing\Templates\AppPluginViewEditorContent.cs" />
    <Compile Include="Models\ContentEditing\Templates\PluginViewType.cs" />
    <Compile Include="Models\Customer\CustomerContextDataExtensions.cs" />
    <Compile Include="Models\ContentEditing\ItemCacheLineItemDisplay.cs" />
    <Compile Include="Models\MapperResolvers\DetachedContent\AllowedTemplatesResolver.cs" />
    <Compile Include="Models\MapperResolvers\ItemCacheCustomerResolver.cs" />
    <Compile Include="Models\MapperResolvers\NoteEntityTypeResolver.cs" />
    <Compile Include="Models\MapperResolvers\NoteTypeFieldResolver.cs" />
    <Compile Include="Models\Reports\AbandonedBasketResult.cs" />
    <Compile Include="Models\Reports\CustomerBasketsResult.cs" />
    <Compile Include="Models\Reports\MonthlyReportResult.cs" />
    <Compile Include="Models\Reports\ResultCurrencyValue.cs" />
    <Compile Include="Models\Reports\SalesByItemResult.cs" />
    <Compile Include="Models\Reports\SalesOverTimeResult.cs" />
    <Compile Include="Models\VirtualContent\DetachedPublishedProperty.cs" />
    <Compile Include="Models\VirtualContent\IDetachedPublishedProperty.cs" />
    <Compile Include="Models\VirtualContent\IProductContent.cs" />
    <Compile Include="Models\VirtualContent\IProductContentBase.cs" />
    <Compile Include="Models\VirtualContent\IProductContentFactory.cs" />
    <Compile Include="Models\VirtualContent\IProductVariantContent.cs" />
    <Compile Include="Models\VirtualContent\ProductContent.cs" />
    <Compile Include="Models\Interfaces\IEntityDisplay.cs" />
    <Compile Include="Models\MapperResolvers\AvailableGatewayResourcesResolver.cs" />
    <Compile Include="Models\MapperResolvers\DetachedContent\DetachedDataValuesResolver.cs" />
    <Compile Include="Models\MapperResolvers\DetachedContent\EmbeddedContentTabsResolver.cs" />
    <Compile Include="Models\MapperResolvers\DetachedContent\UmbContentTypeResolver.cs" />
    <Compile Include="Models\MapperResolvers\EntityCollections\EntityCollectionNullableParentKeyResolver.cs" />
    <Compile Include="Models\MapperResolvers\EntityTypeFieldResolver.cs" />
    <Compile Include="Models\MapperResolvers\EntityCollections\ManagedCollectionsResolver.cs" />
    <Compile Include="Models\MapperResolvers\GatewayProviders\TaxationByProductValueResolver.cs" />
    <Compile Include="Models\MapperResolvers\Offers\OfferComponentExtendedDataResolver.cs" />
    <Compile Include="Models\MapperResolvers\Offers\OfferComponentTypeGroupingResolver.cs" />
    <Compile Include="Models\MapperResolvers\Offers\OfferProviderBackOfficeAttributeValueResolver.cs" />
    <Compile Include="Models\MapperResolvers\DialogEditorViews\CapturePaymentDialogEditorViewResolver.cs" />
    <Compile Include="Models\MapperResolvers\DialogEditorViews\AuthorizePaymentDialogEditorViewResolver.cs" />
    <Compile Include="Models\MapperResolvers\DialogEditorViews\AuthorizeCapturePaymentDialogEditorViewResolver.cs" />
    <Compile Include="Models\MapperResolvers\DialogEditorViews\IncludeInPaymentSelectionResolver.cs" />
    <Compile Include="Models\MapperResolvers\DialogEditorViews\RefundPaymentDialogEditorViewResolver.cs" />
    <Compile Include="Models\MapperResolvers\DialogEditorViews\RequiresCustomerResolver.cs" />
    <Compile Include="Models\MapperResolvers\DialogEditorViews\VoidPaymentDialogEditorViewResolver.cs" />
    <Compile Include="Models\MapperResolvers\LineItemTypeFieldResolver.cs" />
    <Compile Include="Models\MapperResolvers\Offers\OfferComponentAttributeValueResolver.cs" />
    <Compile Include="Models\MapperResolvers\Offers\OfferSettingsComponentDefinitionsValueResolver.cs" />
    <Compile Include="Models\MapperResolvers\Offers\OfferSettingsOfferExpiresResolver.cs" />
    <Compile Include="Models\Shipping\ShipmentRequestDisplay.cs" />
    <Compile Include="Models\Shipping\ShipMethodRequestDisplay.cs" />
    <Compile Include="Models\Shipping\ShipMethodsQueryDisplay.cs" />
    <Compile Include="Models\MapperResolvers\CustomerInvoicesResolver.cs" />
    <Compile Include="Models\MapperResolvers\EntityTypeResolver.cs" />
    <Compile Include="Models\Payments\PaymentResultDisplay.cs" />
    <Compile Include="Models\SaleHistory\SalesHistoryAuditingExtensions.cs" />
    <Compile Include="AutoMapperMappings-Marketing.cs">
      <DependentUpon>AutoMapperMappings.cs</DependentUpon>
    </Compile>
    <Compile Include="AutoMapperMappings-DetachedContent.cs">
      <DependentUpon>AutoMapperMappings.cs</DependentUpon>
    </Compile>
    <Compile Include="AutoMapperMappings-EntityCollection.cs">
      <DependentUpon>AutoMapperMappings.cs</DependentUpon>
    </Compile>
    <Compile Include="AutoMapperMappings-Payment.cs">
      <DependentUpon>AutoMapperMappings.cs</DependentUpon>
    </Compile>
    <Compile Include="AutoMapperMappings-WarehouseProducts.cs">
      <DependentUpon>AutoMapperMappings.cs</DependentUpon>
    </Compile>
    <Compile Include="AutoMapperMappings-Shipping.cs">
      <DependentUpon>AutoMapperMappings.cs</DependentUpon>
    </Compile>
    <Compile Include="AutoMapperMappings-Taxation.cs">
      <DependentUpon>AutoMapperMappings.cs</DependentUpon>
    </Compile>
    <Compile Include="AutomMapperMappings-Notification.cs">
      <DependentUpon>AutoMapperMappings.cs</DependentUpon>
    </Compile>
    <Compile Include="AutoMapperMappings.cs" />
    <Compile Include="CheckoutExtensions.cs" />
    <Compile Include="Editors\AuditLogApiController.cs" />
    <Compile Include="Models\SaleHistory\AuditLogDisplay.cs" />
    <Compile Include="Models\Querying\QueryDisplay.cs" />
    <Compile Include="Models\Querying\QueryDisplayParameter.cs" />
    <Compile Include="Models\SaleHistory\DailyAuditLogDisplay.cs" />
    <Compile Include="Models\SaleHistory\SalesHistoryDisplay.cs" />
    <Compile Include="Models\SaleHistory\SalesHistoryDisplayExtensions.cs" />
    <Compile Include="Models\Ui\UrlActionParams.cs" />
    <Compile Include="Models\VirtualContent\ProductContentBase.cs" />
    <Compile Include="Models\VirtualContent\ProductContentExtensions.cs" />
    <Compile Include="Models\VirtualContent\ProductContentFactory.cs" />
    <Compile Include="Models\VirtualContent\ProductVariantContent.cs" />
    <Compile Include="Models\VirtualContent\VirtualContentEventArgs.cs" />
    <Compile Include="Mvc\IPaymentMethodUiController.cs" />
    <Compile Include="Mvc\MerchelloRenderMvcController.cs" />
    <Compile Include="Mvc\MerchelloSurfaceController.cs" />
    <Compile Include="PropertyConverters\ProductCollectionValueConverter.cs" />
    <Compile Include="PropertyEditors\CheckoutWorkflowStagePicker.cs" />
    <Compile Include="PropertyEditors\ProductCollectionPicker.cs" />
    <Compile Include="Search\ProxyQueryBase.cs" />
    <Compile Include="Search\ProxyQueryManagerExtensions.cs" />
    <Compile Include="Search\IEntityProxyQuery.cs" />
    <Compile Include="Search\IProductCollectionTreeQuery.cs" />
    <Compile Include="Search\ProductCollectionTreeQuery.cs" />
    <Compile Include="QueryBuilderExtensions.cs" />
    <Compile Include="Search\CmsContentQueryBuilderBase.cs" />
    <Compile Include="Search\CollectionManager.cs" />
    <Compile Include="QueryBuilderEnumerations.cs" />
    <Compile Include="Search\FilterGroupManager.cs" />
    <Compile Include="Search\ICmsContentQueryBuilder.cs" />
    <Compile Include="Search\ICollectionManager.cs" />
    <Compile Include="Search\IFilterGroupManager.cs" />
    <Compile Include="Search\ICmsContentQuery.cs" />
    <Compile Include="Search\IProductContentQueryBuilder.cs" />
    <Compile Include="Search\ProductContentQuery.cs" />
    <Compile Include="Search\ProductContentQueryBuilder.cs" />
    <Compile Include="Search\ProxyQueryManagerBase.cs" />
    <Compile Include="Search\ProxyCollectionQueryBase.cs" />
    <Compile Include="Search\IProductCollectionQuery.cs" />
    <Compile Include="Search\IProductFilterGroupQuery.cs" />
    <Compile Include="Search\IProxyQueryManager.cs" />
    <Compile Include="Search\ProductCollectionQuery.cs" />
    <Compile Include="Search\ProductFilterGroupQuery.cs" />
    <Compile Include="Search\ProxyQueryManager.cs" />
    <Compile Include="Trees\Actions\NewProductOptionContentTypeAction.cs" />
    <Compile Include="Workflow\Notification\Monitor\RazorMonitorBase{T}.cs" />
    <Compile Include="Workflow\Notification\Monitor\RazorOrderShippedMonitor.cs" />
    <Compile Include="Workflow\Notification\Monitor\RazorPartialOrderShippedMonitor.cs" />
    <Compile Include="Workflow\Notification\RazorFormatterController.cs" />
    <Compile Include="Mvc\PaymentMethodUiController{T}.cs" />
    <Compile Include="Mvc\ViewRenderer.cs" />
    <Compile Include="Pluggable\CustomerContextBase.cs" />
    <Compile Include="Pluggable\ICustomerContext.cs" />
    <Compile Include="Pluggable\PluggableObjectHelper.cs" />
    <Compile Include="PluginManagerExtensions.cs" />
    <Compile Include="ProductContentEditing.cs" />
    <Compile Include="Properties\Annotations.cs" />
    <Compile Include="PropertyConverters\MultiProductPickerValueConverter.cs" />
    <Compile Include="PropertyConverters\ProductDisplayValueConverter.cs" />
    <Compile Include="PropertyConverters\ProductListViewValueConverter.cs" />
    <Compile Include="PropertyEditors\MultiProductPicker.cs" />
    <Compile Include="Providers\DynamicCollection\UnpaidInvoiceCollectionProvider.cs" />
    <Compile Include="Reporting\IReportApiController.cs" />
    <Compile Include="Reporting\IReportApiControllerResolver.cs" />
    <Compile Include="Reporting\ReportController.cs" />
    <Compile Include="Reporting\ReportApiControllerResolver.cs" />
    <Compile Include="Routing\ContentFinderProductBySlug.cs" />
    <Compile Include="Search\CachedQueryableCollectionQueryBase.cs" />
    <Compile Include="Search\CachedCustomerQuery.cs" />
    <Compile Include="Search\CachedOrderQuery.cs" />
    <Compile Include="Search\CachedProductQuery.cs" />
    <Compile Include="Search\CachedQueryBase.cs" />
    <Compile Include="Search\CachedInvoiceQuery.cs" />
    <Compile Include="Search\CachedQueryProvider.cs" />
    <Compile Include="Search\ICachedCollectionQuery.cs" />
    <Compile Include="Search\ICachedCustomerQuery.cs" />
    <Compile Include="Search\ICachedInvoiceQuery.cs" />
    <Compile Include="Search\ICachedOrderQuery.cs" />
    <Compile Include="Search\ICachedProductQuery.cs" />
    <Compile Include="Search\ICachedQueryProvider.cs" />
    <Compile Include="Search\QueryResultFactory.cs" />
    <Compile Include="Trees\Actions\DeleteCollectionAction.cs" />
    <Compile Include="Trees\Actions\ManageEntitiesAction.cs" />
    <Compile Include="Trees\Actions\NewOfferSettingsAction.cs" />
    <Compile Include="Trees\Actions\NewCollectionAction.cs" />
    <Compile Include="Trees\Actions\NewEntityAction.cs" />
    <Compile Include="Trees\Actions\NewProductContentTypeAction.cs" />
    <Compile Include="Trees\Actions\SortCollectionAction.cs" />
    <Compile Include="Trees\BackOfficeTreeAttribute.cs" />
    <Compile Include="Search\CustomerQuery.cs" />
    <Compile Include="Models\ContentEditing\BackofficeAddItemModel.cs" />
    <Compile Include="Models\ContentEditing\BackofficeOrderSummary.cs" />
    <Compile Include="Models\ContentEditing\CustomerAddressDisplay.cs" />
    <Compile Include="Models\Querying\QueryResultDisplay.cs" />
    <Compile Include="Models\Customer\CustomerContextData.cs" />
    <Compile Include="Editors\CustomerApiController.cs" />
    <Compile Include="Editors\FixedRateShippingApiController.cs" />
    <Compile Include="Editors\GatewayProviderApiController.cs" />
    <Compile Include="Editors\InvoiceApiController.cs" />
    <Compile Include="Editors\NotificationGatewayApiController.cs" />
    <Compile Include="Editors\OrderApiController.cs" />
    <Compile Include="Editors\PaymentApiController.cs" />
    <Compile Include="Editors\PaymentGatewayApiController.cs" />
    <Compile Include="Models\ContentEditing\CustomerDisplay.cs" />
    <Compile Include="Models\ContentEditing\DialogEditorDisplayBase.cs" />
    <Compile Include="Models\ContentEditing\DialogEditorViewDisplay.cs" />
    <Compile Include="Models\ContentEditing\NotificationMessageDisplay.cs" />
    <Compile Include="Models\ContentEditing\NotificationMethodDisplay.cs" />
    <Compile Include="Models\ContentEditing\NotificationMonitorDisplay.cs" />
    <Compile Include="Models\ContentEditing\ShipmentOrderDisplay.cs" />
    <Compile Include="Models\MapperResolvers\DialogEditorViews\GatewayProviderDialogEditorViewResolver.cs" />
    <Compile Include="Models\MapperResolvers\ExtendedDataResolver.cs" />
    <Compile Include="Models\MapperResolvers\DialogEditorViews\GatewayMethodDialogEditorViewResolver.cs" />
    <Compile Include="Models\MapperResolvers\WarehouseCatalogIsDefaultResolver.cs" />
    <Compile Include="PackageActions\AddAppConfigKey.cs" />
    <Compile Include="PackageActions\AddLocalizationAreas.cs" />
    <Compile Include="Ui\IPaymentMethodUiControllerResolver.cs" />
    <Compile Include="Ui\PaymentMethodUiControllerResolver.cs" />
    <Compile Include="UmbracoServiceExtensions.cs" />
    <Compile Include="Validation\CustomerItemCacheValidationChain.cs" />
    <Compile Include="Validation\IValidatationHelper.cs" />
    <Compile Include="Validation\IValidationChain{T}.cs" />
    <Compile Include="Validation\ProductInventoryValidationVisitor.cs" />
    <Compile Include="Validation\ProductPricingValidationVisitor.cs" />
    <Compile Include="Validation\ProductSkuExistsValidationVisitor.cs" />
    <Compile Include="Validation\Tasks\ValidateProductInventoryTask.cs" />
    <Compile Include="Validation\Tasks\ValidateProductPriceTask.cs" />
    <Compile Include="Validation\Tasks\ValidateProductsExistTask.cs" />
    <Compile Include="Validation\Tasks\CustomerItemCacheValidatationTaskBase.cs" />
    <Compile Include="Validation\ValidationHelper.cs" />
    <Compile Include="Validation\ValidationResult{T}.cs" />
    <Compile Include="Visitors\ILineItemDisplayVisitor.cs" />
    <Compile Include="WebApi\Binders\DetachedContentSaveBinder.cs" />
    <Compile Include="WebApi\Binders\ProductContentSaveBinder.cs" />
    <Compile Include="WebApi\Binders\ProductVariantContentSaveBinder.cs" />
    <Compile Include="WebApi\Filters\FileUploadCleanupFilterAttribute.cs" />
    <Compile Include="WebApi\JsonCamelCaseFormatter.cs" />
    <Compile Include="WebApi\ScheduledTasksController.cs" />
    <Compile Include="WebMigrationManager.cs" />
    <Compile Include="Workflow\BasketConversionBase.cs" />
    <Compile Include="Workflow\BasketConversionByCombiningAnonymousBasket.cs" />
    <Compile Include="Workflow\BasketConversionByDiscardingPreviousCustomerBasket.cs" />
    <Compile Include="Workflow\BasketConversionPair.cs" />
    <Compile Include="Workflow\BasketWishListExtensions.cs" />
    <Compile Include="Discounts\Coupons\Coupon.cs" />
    <Compile Include="Discounts\Coupons\ICoupon.cs" />
    <Compile Include="CheckoutManagers\BasketCheckoutCustomerManager.cs" />
    <Compile Include="CheckoutManagers\BasketCheckoutExtendedManager.cs" />
    <Compile Include="CheckoutManagers\BasketCheckoutManager.cs" />
    <Compile Include="CheckoutManagers\BasketCheckoutOfferManager.cs" />
    <Compile Include="CheckoutManagers\BasketCheckoutPaymentManager.cs" />
    <Compile Include="CheckoutManagers\BasketCheckoutShippingManager.cs" />
    <Compile Include="Workflow\CustomerItemCache\CustomerItemCacheBase.cs" />
    <Compile Include="Workflow\IBasketConversionBase.cs" />
    <Compile Include="Workflow\CustomerItemCache\ICustomerItemCacheBase.cs" />
    <Compile Include="Workflow\InvoiceCreation\CheckoutManager\AddCouponDiscountsToInvoiceTask.cs" />
    <Compile Include="Workflow\InvoiceCreation\CheckoutManager\AddNotesToInvoiceTask.cs" />
    <Compile Include="Workflow\InvoiceCreation\SalesPreparation\AddCouponDiscountsToInvoiceTask.cs" />
    <Compile Include="Workflow\InvoiceCreation\SalesPreparation\AddNotesToInvoiceTask.cs" />
    <Compile Include="Workflow\IWishList.cs" />
    <Compile Include="Editors\SettingsApiController.cs" />
    <Compile Include="Editors\ShippingGatewayApiController.cs" />
    <Compile Include="Editors\ShipmentApiController.cs" />
    <Compile Include="Editors\TaxationGatewayApiController.cs" />
    <Compile Include="Editors\WarehouseApiController.cs" />
    <Compile Include="Search\InvoiceQuery.cs" />
    <Compile Include="Models\ContentEditing\AddressDisplay.cs" />
    <Compile Include="Models\ContentEditing\AppliedPaymentDisplay.cs" />
    <Compile Include="Models\ContentEditing\GatewayProviderDisplay.cs" />
    <Compile Include="Models\ContentEditing\GatewayResourceDisplay.cs" />
    <Compile Include="Models\ContentEditing\InvoiceDisplay.cs" />
    <Compile Include="Models\ContentEditing\InvoiceLineItemDisplay.cs" />
    <Compile Include="Models\ContentEditing\InvoiceStatusDisplay.cs" />
    <Compile Include="Models\ContentEditing\OrderDisplay.cs" />
    <Compile Include="Models\ContentEditing\OrderLineItemDisplay.cs" />
    <Compile Include="Models\ContentEditing\OrderStatusDisplay.cs" />
    <Compile Include="Models\Payments\PaymentDisplay.cs" />
    <Compile Include="Models\Payments\PaymentMethodDisplay.cs" />
    <Compile Include="Models\ContentEditing\ShipFixedRateTableDisplay.cs" />
    <Compile Include="Models\ContentEditing\ShipmentDisplay.cs" />
    <Compile Include="Models\ContentEditing\ShipRateTierDisplay.cs" />
    <Compile Include="Models\ContentEditing\SettingDisplay.cs" />
    <Compile Include="Models\ContentEditing\TaxMethodDisplay.cs" />
    <Compile Include="Models\ContentEditing\WarehouseCatalogDisplay.cs" />
    <Compile Include="Models\ContentEditing\FullfillmentMappingExtensions.cs" />
    <Compile Include="Models\ContentEditing\ProductDisplayExtensions.cs" />
    <Compile Include="Models\ContentEditing\CountryDisplay.cs" />
    <Compile Include="Models\ContentEditing\ProvinceDisplay.cs" />
    <Compile Include="Models\ContentEditing\SettingsMappingExtensions.cs" />
    <Compile Include="Models\ContentEditing\ShipCountryDisplay.cs" />
    <Compile Include="Models\ContentEditing\ShippingGatewayProviderDisplay.cs" />
    <Compile Include="Models\ContentEditing\ShipMethodDisplay.cs" />
    <Compile Include="Models\ContentEditing\ShipProvinceDisplay.cs" />
    <Compile Include="Models\ContentEditing\TaxProvinceDisplay.cs" />
    <Compile Include="Models\ContentEditing\WarehouseDisplay.cs" />
    <Compile Include="Models\ContentEditing\CatalogInventoryDisplay.cs" />
    <Compile Include="Models\Payments\PaymentRequestDisplay.cs" />
    <Compile Include="Mvc\MerchelloViewPage.cs" />
    <Compile Include="Search\OrderQuery.cs" />
    <Compile Include="PackageActions\AddConfigSection.cs" />
    <Compile Include="PackageActions\AddExamineConfigs.cs" />
    <Compile Include="PackageActions\AddLanguageFileKey.cs" />
    <Compile Include="PackageActions\CreateDatabase.cs" />
    <Compile Include="PackageActions\GrantPermissionForApp.cs" />
    <Compile Include="Search\ProductQuery.cs" />
    <Compile Include="CustomerExtensions.cs" />
    <Compile Include="Editors\ProductApiController.cs" />
    <Compile Include="EncryptionHelper.cs" />
    <Compile Include="MerchelloHelper.cs" />
    <Compile Include="CustomerContext.cs" />
    <Compile Include="Search\QueryBase.cs" />
    <Compile Include="Workflow\Basket.cs" />
    <Compile Include="Models\ContentEditing\ExamineDisplayExtensions.cs" />
    <Compile Include="Models\ContentEditing\ProductAttributeDisplay.cs" />
    <Compile Include="Models\ContentEditing\ProductDisplay.cs" />
    <Compile Include="Models\ContentEditing\ProductDisplayBase.cs" />
    <Compile Include="Models\ContentEditing\ProductOptionDisplay.cs" />
    <Compile Include="Models\ContentEditing\ProductVariantDisplay.cs" />
    <Compile Include="Workflow\BasketSalePreparation.cs" />
    <Compile Include="Workflow\IBasket.cs" />
    <Compile Include="Mvc\MerchelloTemplatePage.cs" />
=======
    <Compile Include="Boot\IWebBootSettings.cs" />
    <Compile Include="Boot\WebBootSettings.cs" />
>>>>>>> 1e7fcfc7
    <Compile Include="Properties\AssemblyInfo.cs" />
    <Compile Include="Properties\AssemblyVisibility.cs" />
    <Compile Include="Boot\WebBootManager.cs" />
  </ItemGroup>
  <ItemGroup>
    <ProjectReference Include="..\Merchello.Core\Merchello.Core.csproj">
      <Project>{d921b972-b572-487f-af14-613713e1b4e7}</Project>
      <Name>Merchello.Core</Name>
    </ProjectReference>
  </ItemGroup>
  <ItemGroup>
    <None Include="project.json" />
  </ItemGroup>
  <Import Project="$(MSBuildToolsPath)\Microsoft.CSharp.targets" />
  <!-- To modify your build process, add your task inside one of the targets below and uncomment it. 
       Other similar extension points exist, see Microsoft.Common.targets.
  <Target Name="BeforeBuild">
  </Target>
  <Target Name="AfterBuild">
  </Target>
  -->
</Project><|MERGE_RESOLUTION|>--- conflicted
+++ resolved
@@ -40,493 +40,8 @@
     <Reference Include="System.Xml" />
   </ItemGroup>
   <ItemGroup>
-<<<<<<< HEAD
-    <Compile Include="ApplicationContextExtensions.cs" />
-    <Compile Include="Caching\IVirtualContentCache{T}.cs" />
-    <Compile Include="Caching\IVirtualProductContentCache.cs" />
-    <Compile Include="Caching\VirtualContentCache{T}.cs" />
-    <Compile Include="Caching\VirtualProductContentCache.cs" />
-    <Compile Include="Controllers\Api\CountryRegionApiControllerBase.cs" />
-    <Compile Include="Controllers\Api\ProductDataTableApiControllerBase.cs" />
-    <Compile Include="Controllers\BasketControllerBase{T}.cs" />
-    <Compile Include="Controllers\CheckoutAddressControllerBase{T}.cs" />
-    <Compile Include="Controllers\CheckoutControllerBase.cs" />
-    <Compile Include="Controllers\CheckoutDiscountControllerBase{T}.cs" />
-    <Compile Include="Controllers\CheckoutPaymentControllerBase{T}.cs" />
-    <Compile Include="Controllers\CheckoutPaymentMethodControllerBase{T}.cs" />
-    <Compile Include="Controllers\CheckoutShipRateQuoteControllerBase{T}.cs" />
-    <Compile Include="Controllers\CheckoutSummaryControllerBase{T}.cs" />
-    <Compile Include="Controllers\MerchelloUIControllerBase.cs" />
-    <Compile Include="Controllers\WishListControllerBase{T}.cs" />
-    <Compile Include="DataModifiers\Product\IncludeTaxProductDisplayPriceModifier.cs" />
-    <Compile Include="DataModifiers\Product\ProductVariantDataModifierChain.cs" />
-    <Compile Include="DataModifiers\Product\ProductVariantDataModifierExtensions.cs" />
-    <Compile Include="DataModifiers\Product\ProductVariantDataModifierTaskBase.cs" />
-    <Compile Include="DigitalDownloadHandler.cs" />
-    <Compile Include="Discounts\Coupons\Constraints\CollectionAlterationCouponConstraintBase.cs" />
-    <Compile Include="Discounts\Coupons\Constraints\CollectionPriceRulesConstraint.cs" />
-    <Compile Include="Discounts\Coupons\Constraints\CouponConstraintBase.cs" />
-    <Compile Include="Discounts\Coupons\Constraints\ExcludeShippingCostConstraint.cs" />
-    <Compile Include="Discounts\Coupons\Constraints\CollectionQuantityRulesConstraint.cs" />
-    <Compile Include="Discounts\Coupons\Constraints\ExcludeTaxesIncludedInProductPrices.cs" />
-    <Compile Include="Discounts\Coupons\Constraints\ExcludeTaxesInProductPricesVisitor.cs" />
-    <Compile Include="Discounts\Coupons\Constraints\MaximumNumberOfRedemptionsConstraint.cs" />
-    <Compile Include="Discounts\Coupons\Constraints\MaximumQuantityConstraint.cs" />
-    <Compile Include="Discounts\Coupons\Constraints\MaximumQuantityConstraintVisitor.cs" />
-    <Compile Include="Discounts\Coupons\Constraints\NotUsableByAnonymousCustomersConstraint.cs" />
-    <Compile Include="Discounts\Coupons\Constraints\NotUsableWithOtherCouponsConstraint.cs" />
-    <Compile Include="Discounts\Coupons\Constraints\NumericalValueFilterConstraintVisitor.cs" />
-    <Compile Include="Discounts\Coupons\Constraints\LineItemPriceFilterRulesConstraint.cs" />
-    <Compile Include="Discounts\Coupons\Constraints\OneCouponPerCustomerConstraint.cs" />
-    <Compile Include="Discounts\Coupons\Constraints\ProductSelectionConstraintVisitor.cs" />
-    <Compile Include="Discounts\Coupons\Constraints\LineItemQuantityFilterRulesConstraint.cs" />
-    <Compile Include="Discounts\Coupons\Constraints\ProductSelectionFilterConstraint.cs" />
-    <Compile Include="Discounts\Coupons\CouponExtendedDataExtensions.cs" />
-    <Compile Include="Discounts\Coupons\CouponRedemptionResult.cs" />
-    <Compile Include="Discounts\Coupons\CouponRedemptionEventHandler.cs" />
-    <Compile Include="Discounts\Coupons\CouponRedemptionLineItemVisitor.cs" />
-    <Compile Include="Discounts\Coupons\CouponRedemptionResultExtensions.cs" />
-    <Compile Include="Discounts\Coupons\ICouponRedemptionResult.cs" />
-    <Compile Include="Discounts\Coupons\RedeemCouponEventArgs.cs" />
-    <Compile Include="Discounts\Coupons\Rewards\CouponDiscountLineItemReward.cs" />
-    <Compile Include="Discounts\Coupons\Rewards\CouponDiscountLineItemRewardBase.cs" />
-    <Compile Include="Discounts\Coupons\Rewards\CouponDiscountLineItemRewardVisitor.cs" />
-    <Compile Include="Discounts\Coupons\Rewards\CouponFreeShippingReward.cs" />
-    <Compile Include="Discounts\Coupons\Rewards\CouponRewardAdjustmentAudit.cs" />
-    <Compile Include="Editors\BackOfficeCheckoutApiController.cs" />
-    <Compile Include="Editors\DetachedContentApiController.cs" />
-    <Compile Include="Editors\NoteApiController.cs" />
-    <Compile Include="Editors\EntityCollectionApiController.cs" />
-    <Compile Include="Editors\MarketingApiController.cs" />
-    <Compile Include="Editors\PluginViewEditorApiController.cs" />
-    <Compile Include="Editors\ProductOptionApiController.cs" />
-    <Compile Include="Editors\Reports\AbandonedBasketReportApiController.cs" />
-    <Compile Include="Editors\Reports\MonthlyReportApiControllerBase.cs" />
-    <Compile Include="Editors\Reports\ReportSqlHelper.cs" />
-    <Compile Include="Editors\Reports\SalesOverTimeReportApiController.cs" />
-    <Compile Include="Editors\Reports\SalesByItemReportApiController.cs" />
-    <Compile Include="Factories\AddItemModelFactory.cs" />
-    <Compile Include="Factories\BasketItemExtendedDataFactory.cs" />
-    <Compile Include="Factories\BasketModelFactory.cs" />
-    <Compile Include="Factories\CheckoutAddressModelFactory.cs" />
-    <Compile Include="Factories\CheckoutContextSettingsFactory.cs" />
-    <Compile Include="Factories\CheckoutDiscountModelFactory.cs" />
-    <Compile Include="Factories\CheckoutPaymentMethodModelFactory.cs" />
-    <Compile Include="Factories\CheckoutPaymentModelFactory.cs" />
-    <Compile Include="Factories\CheckoutShipRateQuoteModelFactory.cs" />
-    <Compile Include="Factories\CheckoutSummaryModelFactory.cs" />
-    <Compile Include="Factories\CustomerProfileModelFactory.cs" />
-    <Compile Include="Factories\ItemCacheModelFactory.cs" />
-    <Compile Include="Factories\ProductDataTableFactory.cs" />
-    <Compile Include="MerchelloHelperExtensions.cs" />
-    <Compile Include="Models\ContentEditing\Collections\EntityFilterGroupDisplay.cs" />
-    <Compile Include="Models\ContentEditing\Content\DetachedContentHelper.cs" />
-    <Compile Include="Models\ContentEditing\Content\IHaveDetachedDataValues.cs" />
-    <Compile Include="Models\ContentEditing\Content\ProductAttributeContentSave.cs" />
-    <Compile Include="Models\ContentEditing\Content\ProductAttributeContentSaveBinder.cs" />
-    <Compile Include="Models\ContentEditing\Content\ProductContentSaveItemBase.cs" />
-    <Compile Include="Models\ContentEditing\Content\DetachedContentDisplayExtensions.cs" />
-    <Compile Include="Models\ContentEditing\Operations\EntityCrudOperation.cs" />
-    <Compile Include="Models\MapperResolvers\DetachedContent\ProductAttributeDetachedDataValuesResolver.cs" />
-    <Compile Include="Models\MapperResolvers\DialogEditorViews\EntityCollectionProviderDialogEditorViewResolver.cs" />
-    <Compile Include="Models\MapperResolvers\EntityCollections\EntityFilterGroupFiltersValueResolver.cs" />
-    <Compile Include="Models\MapperResolvers\ProductOptions\ProductOptionSharedCountResolver.cs" />
-    <Compile Include="Models\PagedCollection.cs" />
-    <Compile Include="Models\Ui\Async\PaymentResultAsyncResponse.cs" />
-    <Compile Include="Models\Ui\IItemCacheModel.cs" />
-    <Compile Include="Models\Ui\IWishListModel.cs" />
-    <Compile Include="Models\Ui\Rendering\CustomerSalesHistory.cs" />
-    <Compile Include="Models\IProviderMeta.cs" />
-    <Compile Include="Models\Ui\Rendering\ICustomerSalesHistory.cs" />
-    <Compile Include="Models\IEntityProxy.cs" />
-    <Compile Include="Models\IFilterCollection.cs" />
-    <Compile Include="Models\IProductCollection.cs" />
-    <Compile Include="Models\IProductFilter.cs" />
-    <Compile Include="Models\IEntityCollectionProxy.cs" />
-    <Compile Include="Models\ProductCollection.cs" />
-    <Compile Include="Models\Ui\Async\AsyncResponse.cs" />
-    <Compile Include="Models\Ui\Async\IEmitsBasketItemCount.cs" />
-    <Compile Include="Models\Ui\CheckoutStage.cs" />
-    <Compile Include="Models\Ui\CheckoutWorkflowMarker.cs" />
-    <Compile Include="Models\Ui\DiscountViewData.cs" />
-    <Compile Include="Models\Ui\IAddItemModel.cs" />
-    <Compile Include="Models\Ui\IBasketModel.cs" />
-    <Compile Include="Models\Ui\ICheckoutAddressModel.cs" />
-    <Compile Include="Models\Ui\ICheckoutDiscountModel.cs" />
-    <Compile Include="Models\Ui\ICheckoutModel.cs" />
-    <Compile Include="Models\Ui\ICheckoutPaymentModel.cs" />
-    <Compile Include="Models\Ui\ICheckoutShipRateQuoteModel.cs" />
-    <Compile Include="Models\Ui\ICheckoutSummaryModel.cs" />
-    <Compile Include="Models\Ui\ICheckoutWorkflowMarker.cs" />
-    <Compile Include="Models\Ui\ICustomerProfile.cs" />
-    <Compile Include="Models\Ui\IDiscountApplicationResult.cs" />
-    <Compile Include="Models\Ui\ILineItemModel.cs" />
-    <Compile Include="Models\Ui\ICheckoutPaymentMethodModel.cs" />
-    <Compile Include="Models\Ui\IRequireJs.cs" />
-    <Compile Include="Models\Ui\IUiModel.cs" />
-    <Compile Include="Models\Ui\IProductDataTable.cs" />
-    <Compile Include="Models\Ui\IProductDataTableRow.cs" />
-    <Compile Include="Models\Ui\IMerchelloViewData.cs" />
-    <Compile Include="Models\Ui\PaymentAttemptViewData.cs" />
-    <Compile Include="ProductCollectionExtensions.cs" />
-    <Compile Include="Models\Ui\Rendering\ProductContentListView.cs" />
-    <Compile Include="Models\Ui\Rendering\EntityCollectionProxyBase.cs" />
-    <Compile Include="Models\ProductFilter.cs" />
-    <Compile Include="Models\ProductFilterGroup.cs" />
-    <Compile Include="Models\ProviderMeta.cs" />
-    <Compile Include="Models\Ui\UiModelExtensions.cs" />
-    <Compile Include="Models\VirtualContent\ICmsContent.cs" />
-    <Compile Include="Models\VirtualContent\IProductAttributeContent.cs" />
-    <Compile Include="Models\VirtualContent\IProductOptionWrapper.cs" />
-    <Compile Include="Models\VirtualContent\ProductAttributeContent.cs" />
-    <Compile Include="Models\VirtualContent\ProductOptionWrapper.cs" />
-    <Compile Include="Mvc\CheckAjaxRequestAttribute.cs" />
-    <Compile Include="Mvc\MerchelloHelperViewPage.cs" />
-    <Compile Include="Mvc\SurfaceControllerActivationHelper.cs" />
-    <Compile Include="Pluggable\PluginViewEditorProvider.cs" />
-    <Compile Include="Pluggable\PluginViewProviderBase{T}.cs" />
-    <Compile Include="LocalizationHelper.cs" />
-    <Compile Include="Logging\DefaultEmptyRemoteLogger.cs" />
-    <Compile Include="MerchelloContextExtensions.cs" />
-    <Compile Include="Models\ContentEditing\BackOfficeTreeDisplay.cs" />
-    <Compile Include="Models\ContentEditing\Checkout\AddToItemCacheInstruction.cs" />
-    <Compile Include="Models\ContentEditing\Checkout\AddToItemCacheItem.cs" />
-    <Compile Include="Models\ContentEditing\Checkout\CreateCustomerInvoice.cs" />
-    <Compile Include="Models\ContentEditing\Checkout\ItemCacheInstructionBase.cs" />
-    <Compile Include="Models\ContentEditing\Checkout\ItemCacheLineItemInstruction.cs" />
-    <Compile Include="Models\ContentEditing\Collections\Entity2CollectionModel.cs" />
-    <Compile Include="Models\ContentEditing\Collections\EntityCollectionByEntityQuery.cs" />
-    <Compile Include="Models\ContentEditing\Collections\EntityCollectionDisplay.cs" />
-    <Compile Include="Models\ContentEditing\Collections\EntityCollectionProviderDisplay.cs" />
-    <Compile Include="Models\ContentEditing\Content\DetachedContentSaveItem.cs" />
-    <Compile Include="Models\ContentEditing\Content\DetachedContentTypeDisplay.cs" />
-    <Compile Include="Models\ContentEditing\Content\ProductContentSave.cs" />
-    <Compile Include="Models\ContentEditing\Content\ProductVariantContentSave.cs" />
-    <Compile Include="Models\ContentEditing\Content\ProductVariantDetachedContentDisplay.cs" />
-    <Compile Include="Models\ContentEditing\Content\ProductVariantDetachedContentHelper.cs" />
-    <Compile Include="Models\ContentEditing\Content\UmbContentTypeDisplay.cs" />
-    <Compile Include="Models\ContentEditing\Content\UmbTemplateDisplay.cs" />
-    <Compile Include="Models\ContentEditing\CustomerItemCacheDisplay.cs" />
-    <Compile Include="Models\ContentEditing\ExtendedDataExtensions.cs" />
-    <Compile Include="Models\ContentEditing\NoteDisplay.cs" />
-    <Compile Include="Models\ContentEditing\OfferComponentDefinitionDisplay.cs" />
-    <Compile Include="Models\ContentEditing\OfferProviderDisplay.cs" />
-    <Compile Include="Models\ContentEditing\OfferSettingsDisplay.cs" />
-    <Compile Include="Models\ContentEditing\CurrencyDisplay.cs" />
-    <Compile Include="Models\ContentEditing\GateProviderSettingsDisplay.cs" />
-    <Compile Include="Models\ContentEditing\InvoiceShippingUpdateData.cs" />
-    <Compile Include="Models\ContentEditing\LineItemDisplayBase.cs" />
-    <Compile Include="Models\ContentEditing\LineItemDisplayCollectionBase.cs" />
-    <Compile Include="Models\ContentEditing\ProductCopySave.cs" />
-    <Compile Include="Models\ContentEditing\Checkout\ShipmentRateQuoteDisplay.cs" />
-    <Compile Include="Models\ContentEditing\Sales\AdjustmentLineItemReference.cs" />
-    <Compile Include="Models\ContentEditing\Sales\InvoiceAdjustmentDisplay.cs" />
-    <Compile Include="Models\ContentEditing\ShipmentStatusDisplay.cs" />
-    <Compile Include="Models\ContentEditing\ShippingGatewayMethodDisplay.cs" />
-    <Compile Include="Discounts\Coupons\CouponManager.cs" />
-    <Compile Include="Models\ContentEditing\TaxationGatewayProviderDisplay.cs" />
-    <Compile Include="Models\ContentEditing\Templates\AppPluginViewEditorContent.cs" />
-    <Compile Include="Models\ContentEditing\Templates\PluginViewType.cs" />
-    <Compile Include="Models\Customer\CustomerContextDataExtensions.cs" />
-    <Compile Include="Models\ContentEditing\ItemCacheLineItemDisplay.cs" />
-    <Compile Include="Models\MapperResolvers\DetachedContent\AllowedTemplatesResolver.cs" />
-    <Compile Include="Models\MapperResolvers\ItemCacheCustomerResolver.cs" />
-    <Compile Include="Models\MapperResolvers\NoteEntityTypeResolver.cs" />
-    <Compile Include="Models\MapperResolvers\NoteTypeFieldResolver.cs" />
-    <Compile Include="Models\Reports\AbandonedBasketResult.cs" />
-    <Compile Include="Models\Reports\CustomerBasketsResult.cs" />
-    <Compile Include="Models\Reports\MonthlyReportResult.cs" />
-    <Compile Include="Models\Reports\ResultCurrencyValue.cs" />
-    <Compile Include="Models\Reports\SalesByItemResult.cs" />
-    <Compile Include="Models\Reports\SalesOverTimeResult.cs" />
-    <Compile Include="Models\VirtualContent\DetachedPublishedProperty.cs" />
-    <Compile Include="Models\VirtualContent\IDetachedPublishedProperty.cs" />
-    <Compile Include="Models\VirtualContent\IProductContent.cs" />
-    <Compile Include="Models\VirtualContent\IProductContentBase.cs" />
-    <Compile Include="Models\VirtualContent\IProductContentFactory.cs" />
-    <Compile Include="Models\VirtualContent\IProductVariantContent.cs" />
-    <Compile Include="Models\VirtualContent\ProductContent.cs" />
-    <Compile Include="Models\Interfaces\IEntityDisplay.cs" />
-    <Compile Include="Models\MapperResolvers\AvailableGatewayResourcesResolver.cs" />
-    <Compile Include="Models\MapperResolvers\DetachedContent\DetachedDataValuesResolver.cs" />
-    <Compile Include="Models\MapperResolvers\DetachedContent\EmbeddedContentTabsResolver.cs" />
-    <Compile Include="Models\MapperResolvers\DetachedContent\UmbContentTypeResolver.cs" />
-    <Compile Include="Models\MapperResolvers\EntityCollections\EntityCollectionNullableParentKeyResolver.cs" />
-    <Compile Include="Models\MapperResolvers\EntityTypeFieldResolver.cs" />
-    <Compile Include="Models\MapperResolvers\EntityCollections\ManagedCollectionsResolver.cs" />
-    <Compile Include="Models\MapperResolvers\GatewayProviders\TaxationByProductValueResolver.cs" />
-    <Compile Include="Models\MapperResolvers\Offers\OfferComponentExtendedDataResolver.cs" />
-    <Compile Include="Models\MapperResolvers\Offers\OfferComponentTypeGroupingResolver.cs" />
-    <Compile Include="Models\MapperResolvers\Offers\OfferProviderBackOfficeAttributeValueResolver.cs" />
-    <Compile Include="Models\MapperResolvers\DialogEditorViews\CapturePaymentDialogEditorViewResolver.cs" />
-    <Compile Include="Models\MapperResolvers\DialogEditorViews\AuthorizePaymentDialogEditorViewResolver.cs" />
-    <Compile Include="Models\MapperResolvers\DialogEditorViews\AuthorizeCapturePaymentDialogEditorViewResolver.cs" />
-    <Compile Include="Models\MapperResolvers\DialogEditorViews\IncludeInPaymentSelectionResolver.cs" />
-    <Compile Include="Models\MapperResolvers\DialogEditorViews\RefundPaymentDialogEditorViewResolver.cs" />
-    <Compile Include="Models\MapperResolvers\DialogEditorViews\RequiresCustomerResolver.cs" />
-    <Compile Include="Models\MapperResolvers\DialogEditorViews\VoidPaymentDialogEditorViewResolver.cs" />
-    <Compile Include="Models\MapperResolvers\LineItemTypeFieldResolver.cs" />
-    <Compile Include="Models\MapperResolvers\Offers\OfferComponentAttributeValueResolver.cs" />
-    <Compile Include="Models\MapperResolvers\Offers\OfferSettingsComponentDefinitionsValueResolver.cs" />
-    <Compile Include="Models\MapperResolvers\Offers\OfferSettingsOfferExpiresResolver.cs" />
-    <Compile Include="Models\Shipping\ShipmentRequestDisplay.cs" />
-    <Compile Include="Models\Shipping\ShipMethodRequestDisplay.cs" />
-    <Compile Include="Models\Shipping\ShipMethodsQueryDisplay.cs" />
-    <Compile Include="Models\MapperResolvers\CustomerInvoicesResolver.cs" />
-    <Compile Include="Models\MapperResolvers\EntityTypeResolver.cs" />
-    <Compile Include="Models\Payments\PaymentResultDisplay.cs" />
-    <Compile Include="Models\SaleHistory\SalesHistoryAuditingExtensions.cs" />
-    <Compile Include="AutoMapperMappings-Marketing.cs">
-      <DependentUpon>AutoMapperMappings.cs</DependentUpon>
-    </Compile>
-    <Compile Include="AutoMapperMappings-DetachedContent.cs">
-      <DependentUpon>AutoMapperMappings.cs</DependentUpon>
-    </Compile>
-    <Compile Include="AutoMapperMappings-EntityCollection.cs">
-      <DependentUpon>AutoMapperMappings.cs</DependentUpon>
-    </Compile>
-    <Compile Include="AutoMapperMappings-Payment.cs">
-      <DependentUpon>AutoMapperMappings.cs</DependentUpon>
-    </Compile>
-    <Compile Include="AutoMapperMappings-WarehouseProducts.cs">
-      <DependentUpon>AutoMapperMappings.cs</DependentUpon>
-    </Compile>
-    <Compile Include="AutoMapperMappings-Shipping.cs">
-      <DependentUpon>AutoMapperMappings.cs</DependentUpon>
-    </Compile>
-    <Compile Include="AutoMapperMappings-Taxation.cs">
-      <DependentUpon>AutoMapperMappings.cs</DependentUpon>
-    </Compile>
-    <Compile Include="AutomMapperMappings-Notification.cs">
-      <DependentUpon>AutoMapperMappings.cs</DependentUpon>
-    </Compile>
-    <Compile Include="AutoMapperMappings.cs" />
-    <Compile Include="CheckoutExtensions.cs" />
-    <Compile Include="Editors\AuditLogApiController.cs" />
-    <Compile Include="Models\SaleHistory\AuditLogDisplay.cs" />
-    <Compile Include="Models\Querying\QueryDisplay.cs" />
-    <Compile Include="Models\Querying\QueryDisplayParameter.cs" />
-    <Compile Include="Models\SaleHistory\DailyAuditLogDisplay.cs" />
-    <Compile Include="Models\SaleHistory\SalesHistoryDisplay.cs" />
-    <Compile Include="Models\SaleHistory\SalesHistoryDisplayExtensions.cs" />
-    <Compile Include="Models\Ui\UrlActionParams.cs" />
-    <Compile Include="Models\VirtualContent\ProductContentBase.cs" />
-    <Compile Include="Models\VirtualContent\ProductContentExtensions.cs" />
-    <Compile Include="Models\VirtualContent\ProductContentFactory.cs" />
-    <Compile Include="Models\VirtualContent\ProductVariantContent.cs" />
-    <Compile Include="Models\VirtualContent\VirtualContentEventArgs.cs" />
-    <Compile Include="Mvc\IPaymentMethodUiController.cs" />
-    <Compile Include="Mvc\MerchelloRenderMvcController.cs" />
-    <Compile Include="Mvc\MerchelloSurfaceController.cs" />
-    <Compile Include="PropertyConverters\ProductCollectionValueConverter.cs" />
-    <Compile Include="PropertyEditors\CheckoutWorkflowStagePicker.cs" />
-    <Compile Include="PropertyEditors\ProductCollectionPicker.cs" />
-    <Compile Include="Search\ProxyQueryBase.cs" />
-    <Compile Include="Search\ProxyQueryManagerExtensions.cs" />
-    <Compile Include="Search\IEntityProxyQuery.cs" />
-    <Compile Include="Search\IProductCollectionTreeQuery.cs" />
-    <Compile Include="Search\ProductCollectionTreeQuery.cs" />
-    <Compile Include="QueryBuilderExtensions.cs" />
-    <Compile Include="Search\CmsContentQueryBuilderBase.cs" />
-    <Compile Include="Search\CollectionManager.cs" />
-    <Compile Include="QueryBuilderEnumerations.cs" />
-    <Compile Include="Search\FilterGroupManager.cs" />
-    <Compile Include="Search\ICmsContentQueryBuilder.cs" />
-    <Compile Include="Search\ICollectionManager.cs" />
-    <Compile Include="Search\IFilterGroupManager.cs" />
-    <Compile Include="Search\ICmsContentQuery.cs" />
-    <Compile Include="Search\IProductContentQueryBuilder.cs" />
-    <Compile Include="Search\ProductContentQuery.cs" />
-    <Compile Include="Search\ProductContentQueryBuilder.cs" />
-    <Compile Include="Search\ProxyQueryManagerBase.cs" />
-    <Compile Include="Search\ProxyCollectionQueryBase.cs" />
-    <Compile Include="Search\IProductCollectionQuery.cs" />
-    <Compile Include="Search\IProductFilterGroupQuery.cs" />
-    <Compile Include="Search\IProxyQueryManager.cs" />
-    <Compile Include="Search\ProductCollectionQuery.cs" />
-    <Compile Include="Search\ProductFilterGroupQuery.cs" />
-    <Compile Include="Search\ProxyQueryManager.cs" />
-    <Compile Include="Trees\Actions\NewProductOptionContentTypeAction.cs" />
-    <Compile Include="Workflow\Notification\Monitor\RazorMonitorBase{T}.cs" />
-    <Compile Include="Workflow\Notification\Monitor\RazorOrderShippedMonitor.cs" />
-    <Compile Include="Workflow\Notification\Monitor\RazorPartialOrderShippedMonitor.cs" />
-    <Compile Include="Workflow\Notification\RazorFormatterController.cs" />
-    <Compile Include="Mvc\PaymentMethodUiController{T}.cs" />
-    <Compile Include="Mvc\ViewRenderer.cs" />
-    <Compile Include="Pluggable\CustomerContextBase.cs" />
-    <Compile Include="Pluggable\ICustomerContext.cs" />
-    <Compile Include="Pluggable\PluggableObjectHelper.cs" />
-    <Compile Include="PluginManagerExtensions.cs" />
-    <Compile Include="ProductContentEditing.cs" />
-    <Compile Include="Properties\Annotations.cs" />
-    <Compile Include="PropertyConverters\MultiProductPickerValueConverter.cs" />
-    <Compile Include="PropertyConverters\ProductDisplayValueConverter.cs" />
-    <Compile Include="PropertyConverters\ProductListViewValueConverter.cs" />
-    <Compile Include="PropertyEditors\MultiProductPicker.cs" />
-    <Compile Include="Providers\DynamicCollection\UnpaidInvoiceCollectionProvider.cs" />
-    <Compile Include="Reporting\IReportApiController.cs" />
-    <Compile Include="Reporting\IReportApiControllerResolver.cs" />
-    <Compile Include="Reporting\ReportController.cs" />
-    <Compile Include="Reporting\ReportApiControllerResolver.cs" />
-    <Compile Include="Routing\ContentFinderProductBySlug.cs" />
-    <Compile Include="Search\CachedQueryableCollectionQueryBase.cs" />
-    <Compile Include="Search\CachedCustomerQuery.cs" />
-    <Compile Include="Search\CachedOrderQuery.cs" />
-    <Compile Include="Search\CachedProductQuery.cs" />
-    <Compile Include="Search\CachedQueryBase.cs" />
-    <Compile Include="Search\CachedInvoiceQuery.cs" />
-    <Compile Include="Search\CachedQueryProvider.cs" />
-    <Compile Include="Search\ICachedCollectionQuery.cs" />
-    <Compile Include="Search\ICachedCustomerQuery.cs" />
-    <Compile Include="Search\ICachedInvoiceQuery.cs" />
-    <Compile Include="Search\ICachedOrderQuery.cs" />
-    <Compile Include="Search\ICachedProductQuery.cs" />
-    <Compile Include="Search\ICachedQueryProvider.cs" />
-    <Compile Include="Search\QueryResultFactory.cs" />
-    <Compile Include="Trees\Actions\DeleteCollectionAction.cs" />
-    <Compile Include="Trees\Actions\ManageEntitiesAction.cs" />
-    <Compile Include="Trees\Actions\NewOfferSettingsAction.cs" />
-    <Compile Include="Trees\Actions\NewCollectionAction.cs" />
-    <Compile Include="Trees\Actions\NewEntityAction.cs" />
-    <Compile Include="Trees\Actions\NewProductContentTypeAction.cs" />
-    <Compile Include="Trees\Actions\SortCollectionAction.cs" />
-    <Compile Include="Trees\BackOfficeTreeAttribute.cs" />
-    <Compile Include="Search\CustomerQuery.cs" />
-    <Compile Include="Models\ContentEditing\BackofficeAddItemModel.cs" />
-    <Compile Include="Models\ContentEditing\BackofficeOrderSummary.cs" />
-    <Compile Include="Models\ContentEditing\CustomerAddressDisplay.cs" />
-    <Compile Include="Models\Querying\QueryResultDisplay.cs" />
-    <Compile Include="Models\Customer\CustomerContextData.cs" />
-    <Compile Include="Editors\CustomerApiController.cs" />
-    <Compile Include="Editors\FixedRateShippingApiController.cs" />
-    <Compile Include="Editors\GatewayProviderApiController.cs" />
-    <Compile Include="Editors\InvoiceApiController.cs" />
-    <Compile Include="Editors\NotificationGatewayApiController.cs" />
-    <Compile Include="Editors\OrderApiController.cs" />
-    <Compile Include="Editors\PaymentApiController.cs" />
-    <Compile Include="Editors\PaymentGatewayApiController.cs" />
-    <Compile Include="Models\ContentEditing\CustomerDisplay.cs" />
-    <Compile Include="Models\ContentEditing\DialogEditorDisplayBase.cs" />
-    <Compile Include="Models\ContentEditing\DialogEditorViewDisplay.cs" />
-    <Compile Include="Models\ContentEditing\NotificationMessageDisplay.cs" />
-    <Compile Include="Models\ContentEditing\NotificationMethodDisplay.cs" />
-    <Compile Include="Models\ContentEditing\NotificationMonitorDisplay.cs" />
-    <Compile Include="Models\ContentEditing\ShipmentOrderDisplay.cs" />
-    <Compile Include="Models\MapperResolvers\DialogEditorViews\GatewayProviderDialogEditorViewResolver.cs" />
-    <Compile Include="Models\MapperResolvers\ExtendedDataResolver.cs" />
-    <Compile Include="Models\MapperResolvers\DialogEditorViews\GatewayMethodDialogEditorViewResolver.cs" />
-    <Compile Include="Models\MapperResolvers\WarehouseCatalogIsDefaultResolver.cs" />
-    <Compile Include="PackageActions\AddAppConfigKey.cs" />
-    <Compile Include="PackageActions\AddLocalizationAreas.cs" />
-    <Compile Include="Ui\IPaymentMethodUiControllerResolver.cs" />
-    <Compile Include="Ui\PaymentMethodUiControllerResolver.cs" />
-    <Compile Include="UmbracoServiceExtensions.cs" />
-    <Compile Include="Validation\CustomerItemCacheValidationChain.cs" />
-    <Compile Include="Validation\IValidatationHelper.cs" />
-    <Compile Include="Validation\IValidationChain{T}.cs" />
-    <Compile Include="Validation\ProductInventoryValidationVisitor.cs" />
-    <Compile Include="Validation\ProductPricingValidationVisitor.cs" />
-    <Compile Include="Validation\ProductSkuExistsValidationVisitor.cs" />
-    <Compile Include="Validation\Tasks\ValidateProductInventoryTask.cs" />
-    <Compile Include="Validation\Tasks\ValidateProductPriceTask.cs" />
-    <Compile Include="Validation\Tasks\ValidateProductsExistTask.cs" />
-    <Compile Include="Validation\Tasks\CustomerItemCacheValidatationTaskBase.cs" />
-    <Compile Include="Validation\ValidationHelper.cs" />
-    <Compile Include="Validation\ValidationResult{T}.cs" />
-    <Compile Include="Visitors\ILineItemDisplayVisitor.cs" />
-    <Compile Include="WebApi\Binders\DetachedContentSaveBinder.cs" />
-    <Compile Include="WebApi\Binders\ProductContentSaveBinder.cs" />
-    <Compile Include="WebApi\Binders\ProductVariantContentSaveBinder.cs" />
-    <Compile Include="WebApi\Filters\FileUploadCleanupFilterAttribute.cs" />
-    <Compile Include="WebApi\JsonCamelCaseFormatter.cs" />
-    <Compile Include="WebApi\ScheduledTasksController.cs" />
-    <Compile Include="WebMigrationManager.cs" />
-    <Compile Include="Workflow\BasketConversionBase.cs" />
-    <Compile Include="Workflow\BasketConversionByCombiningAnonymousBasket.cs" />
-    <Compile Include="Workflow\BasketConversionByDiscardingPreviousCustomerBasket.cs" />
-    <Compile Include="Workflow\BasketConversionPair.cs" />
-    <Compile Include="Workflow\BasketWishListExtensions.cs" />
-    <Compile Include="Discounts\Coupons\Coupon.cs" />
-    <Compile Include="Discounts\Coupons\ICoupon.cs" />
-    <Compile Include="CheckoutManagers\BasketCheckoutCustomerManager.cs" />
-    <Compile Include="CheckoutManagers\BasketCheckoutExtendedManager.cs" />
-    <Compile Include="CheckoutManagers\BasketCheckoutManager.cs" />
-    <Compile Include="CheckoutManagers\BasketCheckoutOfferManager.cs" />
-    <Compile Include="CheckoutManagers\BasketCheckoutPaymentManager.cs" />
-    <Compile Include="CheckoutManagers\BasketCheckoutShippingManager.cs" />
-    <Compile Include="Workflow\CustomerItemCache\CustomerItemCacheBase.cs" />
-    <Compile Include="Workflow\IBasketConversionBase.cs" />
-    <Compile Include="Workflow\CustomerItemCache\ICustomerItemCacheBase.cs" />
-    <Compile Include="Workflow\InvoiceCreation\CheckoutManager\AddCouponDiscountsToInvoiceTask.cs" />
-    <Compile Include="Workflow\InvoiceCreation\CheckoutManager\AddNotesToInvoiceTask.cs" />
-    <Compile Include="Workflow\InvoiceCreation\SalesPreparation\AddCouponDiscountsToInvoiceTask.cs" />
-    <Compile Include="Workflow\InvoiceCreation\SalesPreparation\AddNotesToInvoiceTask.cs" />
-    <Compile Include="Workflow\IWishList.cs" />
-    <Compile Include="Editors\SettingsApiController.cs" />
-    <Compile Include="Editors\ShippingGatewayApiController.cs" />
-    <Compile Include="Editors\ShipmentApiController.cs" />
-    <Compile Include="Editors\TaxationGatewayApiController.cs" />
-    <Compile Include="Editors\WarehouseApiController.cs" />
-    <Compile Include="Search\InvoiceQuery.cs" />
-    <Compile Include="Models\ContentEditing\AddressDisplay.cs" />
-    <Compile Include="Models\ContentEditing\AppliedPaymentDisplay.cs" />
-    <Compile Include="Models\ContentEditing\GatewayProviderDisplay.cs" />
-    <Compile Include="Models\ContentEditing\GatewayResourceDisplay.cs" />
-    <Compile Include="Models\ContentEditing\InvoiceDisplay.cs" />
-    <Compile Include="Models\ContentEditing\InvoiceLineItemDisplay.cs" />
-    <Compile Include="Models\ContentEditing\InvoiceStatusDisplay.cs" />
-    <Compile Include="Models\ContentEditing\OrderDisplay.cs" />
-    <Compile Include="Models\ContentEditing\OrderLineItemDisplay.cs" />
-    <Compile Include="Models\ContentEditing\OrderStatusDisplay.cs" />
-    <Compile Include="Models\Payments\PaymentDisplay.cs" />
-    <Compile Include="Models\Payments\PaymentMethodDisplay.cs" />
-    <Compile Include="Models\ContentEditing\ShipFixedRateTableDisplay.cs" />
-    <Compile Include="Models\ContentEditing\ShipmentDisplay.cs" />
-    <Compile Include="Models\ContentEditing\ShipRateTierDisplay.cs" />
-    <Compile Include="Models\ContentEditing\SettingDisplay.cs" />
-    <Compile Include="Models\ContentEditing\TaxMethodDisplay.cs" />
-    <Compile Include="Models\ContentEditing\WarehouseCatalogDisplay.cs" />
-    <Compile Include="Models\ContentEditing\FullfillmentMappingExtensions.cs" />
-    <Compile Include="Models\ContentEditing\ProductDisplayExtensions.cs" />
-    <Compile Include="Models\ContentEditing\CountryDisplay.cs" />
-    <Compile Include="Models\ContentEditing\ProvinceDisplay.cs" />
-    <Compile Include="Models\ContentEditing\SettingsMappingExtensions.cs" />
-    <Compile Include="Models\ContentEditing\ShipCountryDisplay.cs" />
-    <Compile Include="Models\ContentEditing\ShippingGatewayProviderDisplay.cs" />
-    <Compile Include="Models\ContentEditing\ShipMethodDisplay.cs" />
-    <Compile Include="Models\ContentEditing\ShipProvinceDisplay.cs" />
-    <Compile Include="Models\ContentEditing\TaxProvinceDisplay.cs" />
-    <Compile Include="Models\ContentEditing\WarehouseDisplay.cs" />
-    <Compile Include="Models\ContentEditing\CatalogInventoryDisplay.cs" />
-    <Compile Include="Models\Payments\PaymentRequestDisplay.cs" />
-    <Compile Include="Mvc\MerchelloViewPage.cs" />
-    <Compile Include="Search\OrderQuery.cs" />
-    <Compile Include="PackageActions\AddConfigSection.cs" />
-    <Compile Include="PackageActions\AddExamineConfigs.cs" />
-    <Compile Include="PackageActions\AddLanguageFileKey.cs" />
-    <Compile Include="PackageActions\CreateDatabase.cs" />
-    <Compile Include="PackageActions\GrantPermissionForApp.cs" />
-    <Compile Include="Search\ProductQuery.cs" />
-    <Compile Include="CustomerExtensions.cs" />
-    <Compile Include="Editors\ProductApiController.cs" />
-    <Compile Include="EncryptionHelper.cs" />
-    <Compile Include="MerchelloHelper.cs" />
-    <Compile Include="CustomerContext.cs" />
-    <Compile Include="Search\QueryBase.cs" />
-    <Compile Include="Workflow\Basket.cs" />
-    <Compile Include="Models\ContentEditing\ExamineDisplayExtensions.cs" />
-    <Compile Include="Models\ContentEditing\ProductAttributeDisplay.cs" />
-    <Compile Include="Models\ContentEditing\ProductDisplay.cs" />
-    <Compile Include="Models\ContentEditing\ProductDisplayBase.cs" />
-    <Compile Include="Models\ContentEditing\ProductOptionDisplay.cs" />
-    <Compile Include="Models\ContentEditing\ProductVariantDisplay.cs" />
-    <Compile Include="Workflow\BasketSalePreparation.cs" />
-    <Compile Include="Workflow\IBasket.cs" />
-    <Compile Include="Mvc\MerchelloTemplatePage.cs" />
-=======
     <Compile Include="Boot\IWebBootSettings.cs" />
     <Compile Include="Boot\WebBootSettings.cs" />
->>>>>>> 1e7fcfc7
     <Compile Include="Properties\AssemblyInfo.cs" />
     <Compile Include="Properties\AssemblyVisibility.cs" />
     <Compile Include="Boot\WebBootManager.cs" />
