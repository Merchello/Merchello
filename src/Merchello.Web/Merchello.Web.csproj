--- conflicted
+++ resolved
@@ -241,11 +241,7 @@
     <Compile Include="MerchelloHelper.cs" />
     <Compile Include="CustomerContext.cs" />
     <Compile Include="Models\Basket.cs" />
-<<<<<<< HEAD
-    <Compile Include="Models\ContentEditing\ExamineDisplayExtensions.cs" />
-=======
     <Compile Include="Models\ContentEditing\ProductAttributeDisplay.cs" />
->>>>>>> 2aa8187c
     <Compile Include="Models\ContentEditing\ProductDisplay.cs" />
     <Compile Include="Models\ContentEditing\ProductDisplayBase.cs" />
     <Compile Include="Models\ContentEditing\ProductDisplayExtensions.cs" />
