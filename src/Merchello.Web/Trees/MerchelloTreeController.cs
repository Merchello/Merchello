--- conflicted
+++ resolved
@@ -21,11 +21,6 @@
                     collection.Add(CreateTreeNode("shipping", "settings", queryStrings, "Shipping", "icon-truck", false, "merchello/merchello/Shipping/manage"));
                     collection.Add(CreateTreeNode("taxation", "settings", queryStrings, "Taxation", "icon-piggy-bank", false, "merchello/merchello/Taxation/manage"));
                     collection.Add(CreateTreeNode("payment", "settings", queryStrings, "Payment", "icon-bill-dollar", false, "merchello/merchello/Payment/manage"));
-<<<<<<< HEAD
-                    // TODO 1.1.1
-=======
-                    
->>>>>>> b82c243a
                     collection.Add(CreateTreeNode("notifications", "settings", queryStrings, "Notifications", "icon-chat", false, "merchello/merchello/Notifications/manage"));
                     collection.Add(CreateTreeNode("gateways", "settings", queryStrings, "Gateway Providers", "icon-trafic", false, "merchello/merchello/GatewayProviders/manage"));
                     break;
