﻿namespace Merchello.Web.Trees
{
    using System;
    using System.Collections.Generic;
    using System.Web;
    using System.Web.Mvc;
    using System.Web.Routing;
    using Editors;
    using Umbraco.Core;
    using Umbraco.Core.Logging;
    using Umbraco.Web;
    using Umbraco.Web.UI.JavaScript;

    /// <summary>
    /// Merchello Angular Services Routing
    /// </summary>
    /// <remarks>
    /// TODO Move this to the Merchello WebBootManager
    /// </remarks>
    public class ServerVariablesParsingEvents : ApplicationEventHandler
    {
        /// <summary>
        /// The application started.
        /// </summary>
        /// <param name="umbracoApplication">
        /// The umbraco application.
        /// </param>
        /// <param name="applicationContext">
        /// The application context.
        /// </param>
        protected override void ApplicationStarted(UmbracoApplicationBase umbracoApplication, ApplicationContext applicationContext)
        {
            base.ApplicationStarted(umbracoApplication, applicationContext);

            LogHelper.Info<ServerVariablesParsingEvents>("Initializing Merchello ServerVariablesParsingEvents");

            ServerVariablesParser.Parsing += ServerVariablesParserParsing;
        }

        /// <summary>
        /// The server variables parser parsing.
        /// </summary>
        /// <param name="sender">
        /// The sender.
        /// </param>
        /// <param name="items">
        /// The items.
        /// </param>
        private static void ServerVariablesParserParsing(object sender, Dictionary<string, object> items)
        {
            if (!items.ContainsKey("umbracoUrls")) return;

            var umbracoUrls = (Dictionary<string, object>)items["umbracoUrls"];

            var url = new UrlHelper(new RequestContext(new HttpContextWrapper(HttpContext.Current), new RouteData()));

            umbracoUrls.Add(
                "merchelloProductApiBaseUrl", 
                url.GetUmbracoApiServiceBaseUrl<ProductApiController>(
                controller => controller.GetAllProducts()));

            umbracoUrls.Add(
                "merchelloProductVariantsApiBaseUrl", 
                url.GetUmbracoApiServiceBaseUrl<ProductVariantApiController>(
                controller => controller.GetProductVariant(Guid.NewGuid())));

            umbracoUrls.Add(
                "merchelloSettingsApiBaseUrl", 
                url.GetUmbracoApiServiceBaseUrl<SettingsApiController>(
                controller => controller.GetAllCountries()));

            umbracoUrls.Add(
                "merchelloWarehouseApiBaseUrl", 
                url.GetUmbracoApiServiceBaseUrl<WarehouseApiController>(
                controller => controller.GetDefaultWarehouse()));

            umbracoUrls.Add(
                "merchelloCatalogShippingApiBaseUrl", 
                url.GetUmbracoApiServiceBaseUrl<ShippingGatewayApiController>(
                controller => controller.GetShipCountry(Guid.NewGuid())));

            umbracoUrls.Add(
                "merchelloCatalogFixedRateShippingApiBaseUrl", 
                url.GetUmbracoApiServiceBaseUrl<CatalogFixedRateShippingApiController>(
                controller => controller.GetAllShipCountryFixedRateProviders(Guid.NewGuid())));
            
            umbracoUrls.Add(
                "merchelloNotificationApiBaseUrl", 
                url.GetUmbracoApiServiceBaseUrl<NotificationGatewayApiController>(
                controller => controller.GetAllGatewayProviders()));

            umbracoUrls.Add(
                "merchelloPaymentGatewayApiBaseUrl", 
                url.GetUmbracoApiServiceBaseUrl<PaymentGatewayApiController>(
                controller => controller.GetAllGatewayProviders()));

            umbracoUrls.Add(
                "merchelloTaxationGatewayApiBaseUrl", 
                url.GetUmbracoApiServiceBaseUrl<TaxationGatewayApiController>(
                controller => controller.GetAllGatewayProviders()));

            umbracoUrls.Add(
                "merchelloInvoiceApiBaseUrl", 
                url.GetUmbracoApiServiceBaseUrl<InvoiceApiController>(
                controller => controller.GetAllInvoices()));

            umbracoUrls.Add(
                "merchelloOrderApiBaseUrl", 
                url.GetUmbracoApiServiceBaseUrl<OrderApiController>(
                controller => controller.GetOrder(Guid.NewGuid())));

            umbracoUrls.Add(
                "merchelloShipmentApiBaseUrl",
                url.GetUmbracoApiServiceBaseUrl<ShipmentApiController>(
<<<<<<< HEAD
                    controller => controller.GetShipment(Guid.NewGuid())));
=======
                controller => controller.GetShipment(Guid.NewGuid())));
>>>>>>> cf535a4a

            umbracoUrls.Add(
                "merchelloPaymentApiBaseUrl", 
                url.GetUmbracoApiServiceBaseUrl<PaymentApiController>(
                controller => controller.GetPayment(Guid.NewGuid())));
            
            umbracoUrls.Add(
                "merchelloGatewayProviderApiBaseUrl", 
                url.GetUmbracoApiServiceBaseUrl<GatewayProviderApiController>(
                controller => controller.GetGatewayProvider(Guid.NewGuid())));
        }
    }
}<|MERGE_RESOLUTION|>--- conflicted
+++ resolved
@@ -5,7 +5,7 @@
     using System.Web;
     using System.Web.Mvc;
     using System.Web.Routing;
-    using Editors;
+    using Merchello.Web.Editors;
     using Umbraco.Core;
     using Umbraco.Core.Logging;
     using Umbraco.Web;
@@ -112,11 +112,7 @@
             umbracoUrls.Add(
                 "merchelloShipmentApiBaseUrl",
                 url.GetUmbracoApiServiceBaseUrl<ShipmentApiController>(
-<<<<<<< HEAD
-                    controller => controller.GetShipment(Guid.NewGuid())));
-=======
                 controller => controller.GetShipment(Guid.NewGuid())));
->>>>>>> cf535a4a
 
             umbracoUrls.Add(
                 "merchelloPaymentApiBaseUrl", 
